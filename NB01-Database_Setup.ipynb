--- conflicted
+++ resolved
@@ -7,12 +7,14 @@
    "source": [
     "# 1. 🤗 Set up a Postgres database to store the Huggingface Climate Policy Radar dataset.\n",
     "\n",
+    "This notebook is used to upload the Huggingface Climate Policy Radar dataset to a Postgres table.\n",
+    "\n",
     "Refer to README.md for instructions on setting up the Postgres database."
    ]
   },
   {
    "cell_type": "code",
-   "execution_count": null,
+   "execution_count": 1,
    "id": "0dd415c7",
    "metadata": {},
    "outputs": [],
@@ -28,10 +30,8 @@
     "import glob\n",
     "from transformers import AutoTokenizer, AutoModel, AutoModelForMaskedLM\n",
     "from datasets import load_dataset, Features, Value\n",
-    "from functions import generate_embeddings_for_text\n",
-    "from sqlalchemy import create_engine, text\n",
-    "\n",
-    "tqdm.pandas()"
+    "from functions import generate_embeddings_for_text, store_database_batched\n",
+    "from sqlalchemy import create_engine, text"
    ]
   },
   {
@@ -44,90 +44,24 @@
   },
   {
    "cell_type": "code",
-   "execution_count": 5,
+   "execution_count": null,
    "id": "e4b6dc7b",
    "metadata": {},
-   "outputs": [
-    {
-     "data": {
-      "application/vnd.jupyter.widget-view+json": {
-       "model_id": "8f76fafd81504fa08c83f7e0bdae61dd",
-       "version_major": 2,
-       "version_minor": 0
-      },
-      "text/plain": [
-       "Resolving data files:   0%|          | 0/23 [00:00<?, ?it/s]"
-      ]
-     },
-     "metadata": {},
-     "output_type": "display_data"
-    },
-    {
-     "data": {
-      "application/vnd.jupyter.widget-view+json": {
-       "model_id": "c96e2a81e2d341b69401857084187d08",
-       "version_major": 2,
-       "version_minor": 0
-      },
-      "text/plain": [
-       "Loading dataset shards:   0%|          | 0/42 [00:00<?, ?it/s]"
-      ]
-     },
-     "metadata": {},
-     "output_type": "display_data"
-    }
-   ],
+   "outputs": [],
    "source": [
     "# Login using e.g. `huggingface-cli login` in the command line to access this dataset\n",
     "\n",
     "ds = load_dataset(\"ClimatePolicyRadar/all-document-text-data\")\n",
-<<<<<<< HEAD
     "ds = ds[\"train\"]\n",
-=======
-    "ds = ds[\"train\"]"
-   ]
-  },
-  {
-   "cell_type": "code",
-   "execution_count": null,
-   "id": "d5735275",
-   "metadata": {},
-   "outputs": [],
-   "source": [
-    "ds.features"
-   ]
-  },
-  {
-   "cell_type": "code",
-   "execution_count": null,
-   "id": "2ad46e40",
-   "metadata": {},
-   "outputs": [],
-   "source": [
->>>>>>> 81a7a701
     "flat_ds = ds.flatten()"
    ]
   },
   {
-<<<<<<< HEAD
-=======
-   "cell_type": "code",
-   "execution_count": null,
-   "id": "a91f6e8d",
-   "metadata": {},
-   "outputs": [],
-   "source": [
-    "for key in flat_ds.features.keys():\n",
-    "    print(type(flat_ds[18:19][key][0]))"
-   ]
-  },
-  {
->>>>>>> 81a7a701
    "cell_type": "markdown",
    "id": "c3982d64",
    "metadata": {},
    "source": [
-    "## 2. Save 100000 chunks in the \"climate_policy_radar\" table.\n",
+    "## 2. Save all chunks into the \"climate_policy_radar\" table.\n",
     "\n",
     "The table contains all documents from the Climate Policy Radar dataset, with each row representing a chunk and all associated metadata stored in individual columns."
    ]
@@ -135,66 +69,11 @@
   {
    "cell_type": "code",
    "execution_count": null,
-   "id": "6244adc8",
+   "id": "95099b91",
    "metadata": {},
    "outputs": [],
    "source": [
-    "def store_database_batched(flat_ds, batch_size=10000):\n",
-    "    \"\"\"\n",
-    "    Store the flattened dataset into a PostgreSQL database using SQLAlchemy in chunks with progress bar.\n",
-    "    \n",
-    "    Args:\n",
-    "        flat_ds (list): Flattened dataset to be stored.\n",
-    "        chunk_size (int): Number of rows per chunk for batch insertion.\n",
-    "    \"\"\"\n",
-    "    load_dotenv()\n",
-    "    from tqdm.notebook import tqdm as notebook_tqdm\n",
-    "\n",
-    "    df = pd.DataFrame(flat_ds)\n",
-    "    engine = create_engine(os.getenv(\"DB_URL\"))\n",
-    "\n",
-    "    # Initialize table with first chunk\n",
-    "    df.iloc[:0].to_sql('climate_policy_radar', engine, if_exists='replace', index=False)\n",
-    "\n",
-<<<<<<< HEAD
-    "    # Iterate through chunks with progress bar\n",
-    "    for i in notebook_tqdm(range(0, len(df), batch_size), desc=\"Inserting chunks to DB\"):\n",
-    "        chunk = df.iloc[i:i+batch_size]\n",
-    "        chunk.to_sql('climate_policy_radar', engine, if_exists='append', index=False)"
-=======
-    "Just keeping this here for future reference. I don't think it's needed"
-   ]
-  },
-  {
-   "cell_type": "code",
-   "execution_count": null,
-   "id": "f93e9765",
-   "metadata": {},
-   "outputs": [],
-   "source": [
-    "def array_to_string(batch):\n",
-    "    keys_to_process = [\n",
-    "        \"document_metadata.geographies\",\n",
-    "        \"document_metadata.languages\",\n",
-    "        \"languages\",\n",
-    "        \"pdf_data_page_metadata.dimensions\",\n",
-    "        \"text_block.coords\"\n",
-    "    ]\n",
-    "    for key in keys_to_process:\n",
-    "        # Convert numpy arrays to lists\n",
-    "        batch[key] = [str(x) for x in batch[key]]\n",
-    "    return batch"
->>>>>>> 81a7a701
-   ]
-  },
-  {
-   "cell_type": "code",
-   "execution_count": null,
-   "id": "ad0db019",
-   "metadata": {},
-   "outputs": [],
-   "source": [
-    "store_database_batched(flat_ds)"
+    "store_database_batched(flat_ds, num_chunks=len(flat_ds))"
    ]
   }
  ],
