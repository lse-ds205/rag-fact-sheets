{
 "cells": [
  {
   "cell_type": "markdown",
   "id": "83736cf2",
   "metadata": {},
   "source": [
    "# 🤗 Database Setup\n",
    "\n",
    "This notebook is used to upload the Huggingface Climate Policy Radar dataset to a Postgres table.\n",
    "\n",
    "Refer to README.md for instructions on setting up the Postgres database."
   ]
  },
  {
   "cell_type": "code",
   "execution_count": 1,
   "id": "0dd415c7",
   "metadata": {},
   "outputs": [],
   "source": [
    "import os\n",
    "import regex as re\n",
    "from tqdm.notebook import tqdm\n",
    "from dotenv import load_dotenv\n",
    "import pandas as pd\n",
    "import numpy as np\n",
    "import pgai\n",
    "import torch\n",
    "import glob\n",
    "from transformers import AutoTokenizer, AutoModel, AutoModelForMaskedLM\n",
    "from datasets import load_dataset, Features, Value\n",
    "from functions import generate_embeddings_for_text, store_database_batched\n",
    "from sqlalchemy import create_engine, text"
   ]
  },
  {
   "cell_type": "markdown",
   "id": "bd2c7a37",
   "metadata": {},
   "source": [
    "## 1. Load the Huggingface dataset.\n",
    "\n",
    "To access this dataset, you need a Huggingface account.\n",
    "\n",
    "1. Input `huggingface-cli login` in the command line\n",
    "2. Paste your access token"
   ]
  },
  {
   "cell_type": "code",
<<<<<<< HEAD
   "execution_count": 2,
=======
   "execution_count": null,
>>>>>>> 75c09895
   "id": "e4b6dc7b",
   "metadata": {},
   "outputs": [
    {
     "data": {
      "application/vnd.jupyter.widget-view+json": {
       "model_id": "b10f439f591a43fc8a522eb6d4a95bfd",
       "version_major": 2,
       "version_minor": 0
      },
      "text/plain": [
       "Resolving data files:   0%|          | 0/23 [00:00<?, ?it/s]"
      ]
     },
     "metadata": {},
     "output_type": "display_data"
    },
    {
     "data": {
      "application/vnd.jupyter.widget-view+json": {
       "model_id": "b3d62e856f424770a400adc9564cbd57",
       "version_major": 2,
       "version_minor": 0
      },
      "text/plain": [
       "Loading dataset shards:   0%|          | 0/42 [00:00<?, ?it/s]"
      ]
     },
     "metadata": {},
     "output_type": "display_data"
    }
   ],
   "source": [
    "ds = load_dataset(\"ClimatePolicyRadar/all-document-text-data\")\n",
    "ds = ds[\"train\"]\n",
    "flat_ds = ds.flatten()"
   ]
  },
  {
   "cell_type": "markdown",
   "id": "c3982d64",
   "metadata": {},
   "source": [
    "## 2. Save all chunks into the \"climate_policy_radar\" table.\n",
    "\n",
    "The table contains all documents from the Climate Policy Radar dataset, with each row representing a chunk and all associated metadata stored in individual columns."
   ]
  },
  {
   "cell_type": "code",
   "execution_count": null,
   "id": "95099b91",
   "metadata": {},
   "outputs": [
    {
     "data": {
      "application/vnd.jupyter.widget-view+json": {
       "model_id": "3deabcea17624902aa1ed23d96fa88e4",
       "version_major": 2,
       "version_minor": 0
      },
      "text/plain": [
       "Inserting chunks into database:   0%|          | 0/342 [00:00<?, ?it/s]"
      ]
     },
     "metadata": {},
     "output_type": "display_data"
    }
   ],
   "source": [
    "store_database_batched(flat_ds, num_chunks=len(flat_ds))"
   ]
  }
 ],
 "metadata": {
  "kernelspec": {
   "display_name": ".venv",
   "language": "python",
   "name": "python3"
  },
  "language_info": {
   "codemirror_mode": {
    "name": "ipython",
    "version": 3
   },
   "file_extension": ".py",
   "mimetype": "text/x-python",
   "name": "python",
   "nbconvert_exporter": "python",
   "pygments_lexer": "ipython3",
   "version": "3.12.0"
  }
 },
 "nbformat": 4,
 "nbformat_minor": 5
}<|MERGE_RESOLUTION|>--- conflicted
+++ resolved
@@ -49,11 +49,7 @@
   },
   {
    "cell_type": "code",
-<<<<<<< HEAD
    "execution_count": 2,
-=======
-   "execution_count": null,
->>>>>>> 75c09895
    "id": "e4b6dc7b",
    "metadata": {},
    "outputs": [
