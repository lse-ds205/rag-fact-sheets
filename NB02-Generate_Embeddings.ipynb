{
 "cells": [
  {
   "cell_type": "markdown",
   "id": "6a8a6d82",
   "metadata": {},
   "source": [
    "# Embeddings Generation\n",
    "\n",
    "**What:**  \n",
    "This sub-task focuses on generating vector embeddings for textual data using pretrained models — specifically ClimateBERT and Word2Vec.\n",
    "\n",
    "**Why:**  \n",
    "Embeddings transform raw text into numerical representations that capture semantic meanings, enabling effective downstream tasks such as information retrieval and similarity measurement. Generating accurate embeddings is crucial to improve the performance of these applications.\n",
    "\n",
    "**How:**  \n",
    "- We will first download and load the pretrained ClimateBERT and Word2Vec models as outlined in lectures on transformer architectures and word embedding techniques.  \n",
    "- Then, we will process the text data by applying these models to generate embeddings for each document or text chunk.  \n",
    "- Finally, the generated embeddings will be stored in a PostgreSQL database for efficient retrieval and use in subsequent analysis or model training.\n",
    "\n",
    "This approach leverages knowledge from lecture topics including transformer-based contextual embeddings, static word vectors, and database management systems.\n"
   ]
  },
  {
   "cell_type": "code",
   "execution_count": 1,
   "id": "f71e567c",
   "metadata": {},
   "outputs": [],
   "source": [
    "# Necessary imports\n",
    "import os\n",
    "import regex as re\n",
    "from tqdm.notebook import tqdm\n",
    "from dotenv import load_dotenv\n",
    "import pandas as pd\n",
    "import numpy as np\n",
    "import pgai\n",
    "import torch\n",
    "import glob\n",
    "from datasets import load_dataset, Features, Value\n",
    "\n",
    "from transformers import AutoTokenizer, AutoModel, AutoModelForMaskedLM\n",
    "\n",
    "\n",
    "tqdm.pandas() #check if i should put it here\n",
    "\n",
    "from sqlalchemy import create_engine, text\n",
    "from sqlalchemy.orm import sessionmaker\n",
    "\n",
    "#connecting to the database\n",
    "load_dotenv() #loads the .env file into os.environ\n",
    "engine = create_engine(os.getenv(\"DB_URL\"))\n",
    "\n",
    "#create session\n",
    "Session = sessionmaker(bind=engine)\n",
    "session = Session()\n",
    "\n",
    "#word2vec model imports\n",
    "import psycopg2\n",
    "from gensim.models import KeyedVectors\n",
    "from gensim.downloader import load\n",
    "from gensim.utils import simple_preprocess\n",
    "from collections import Counter\n",
    "from gensim.models import Word2Vec\n",
    "\n",
    "\n",
    "#importing functions\n",
    "from functions import load_climatebert_model, embed_and_store_all_embeddings, train_custom_word2vec_from_texts, download_climatebert_model, download_word2vec_model"
   ]
  },
  {
   "cell_type": "markdown",
   "id": "c802840d",
   "metadata": {},
   "source": [
    "## 1. Read the data from the database\n",
    "\n",
    "So it's easier to access the data in case the kernel crashes and had to re-run the codes again"
   ]
  },
  {
   "cell_type": "code",
<<<<<<< HEAD
   "execution_count": null,
=======
   "execution_count": 16,
>>>>>>> 75c09895
   "id": "df9578b0",
   "metadata": {},
   "outputs": [
    {
     "data": {
      "text/html": [
       "<div>\n",
       "<style scoped>\n",
       "    .dataframe tbody tr th:only-of-type {\n",
       "        vertical-align: middle;\n",
       "    }\n",
       "\n",
       "    .dataframe tbody tr th {\n",
       "        vertical-align: top;\n",
       "    }\n",
       "\n",
       "    .dataframe thead th {\n",
       "        text-align: right;\n",
       "    }\n",
       "</style>\n",
       "<table border=\"1\" class=\"dataframe\">\n",
       "  <thead>\n",
       "    <tr style=\"text-align: right;\">\n",
       "      <th></th>\n",
       "      <th>document_id</th>\n",
       "      <th>document_metadata.collection_summary</th>\n",
       "      <th>document_metadata.collection_title</th>\n",
       "      <th>document_metadata.corpus_type_name</th>\n",
       "      <th>document_metadata.corpus_import_id</th>\n",
       "      <th>document_metadata.category</th>\n",
       "      <th>document_metadata.description</th>\n",
       "      <th>document_metadata.document_title</th>\n",
       "      <th>document_metadata.family_import_id</th>\n",
       "      <th>document_metadata.family_slug</th>\n",
       "      <th>...</th>\n",
       "      <th>pipeline_metadata.parser_metadata.azure_model_id</th>\n",
       "      <th>pipeline_metadata.parser_metadata.parsing_date</th>\n",
       "      <th>text_block.text_block_id</th>\n",
       "      <th>text_block.language</th>\n",
       "      <th>text_block.type</th>\n",
       "      <th>text_block.type_confidence</th>\n",
       "      <th>text_block.coords</th>\n",
       "      <th>text_block.page_number</th>\n",
       "      <th>text_block.text</th>\n",
       "      <th>text_block.index</th>\n",
       "    </tr>\n",
       "  </thead>\n",
       "  <tbody>\n",
       "    <tr>\n",
       "      <th>0</th>\n",
<<<<<<< HEAD
       "      <td>CCLW.document.i00000002.n0000</td>\n",
=======
       "      <td>CCLW.document.i00001343.n0000</td>\n",
>>>>>>> 75c09895
       "      <td>None</td>\n",
       "      <td>None</td>\n",
       "      <td>Laws and Policies</td>\n",
       "      <td>CCLW.corpus.i00000001.n0000</td>\n",
       "      <td>Executive</td>\n",
<<<<<<< HEAD
       "      <td>&lt;p&gt;&lt;span style=\"font-size: 10pt;font-family: A...</td>\n",
       "      <td>National Energy and Climate Plan 2019 Draft</td>\n",
       "      <td>CCLW.family.i00000001.n0000</td>\n",
       "      <td>national-energy-and-climate-plan_8a4f</td>\n",
       "      <td>...</td>\n",
       "      <td>prebuilt-document</td>\n",
       "      <td>2023-12-11T11:43:23.509480</td>\n",
       "      <td>0</td>\n",
       "      <td>en</td>\n",
       "      <td>title</td>\n",
       "      <td>1.0</td>\n",
       "      <td>{{70.452,123.7392},{524.1816,123.7392},{524.18...</td>\n",
       "      <td>0.0</td>\n",
       "      <td>Draft of the National Energy and Climate Plan ...</td>\n",
=======
       "      <td>&lt;p&gt;The national vision on combatting climate c...</td>\n",
       "      <td>National Strategy on Climate Change and Action...</td>\n",
       "      <td>CCLW.family.i00001342.n0000</td>\n",
       "      <td>national-strategy-on-climate-change-and-action...</td>\n",
       "      <td>...</td>\n",
       "      <td>None</td>\n",
       "      <td>None</td>\n",
       "      <td>None</td>\n",
       "      <td>None</td>\n",
       "      <td>None</td>\n",
       "      <td>NaN</td>\n",
       "      <td>None</td>\n",
       "      <td>NaN</td>\n",
       "      <td>None</td>\n",
>>>>>>> 75c09895
       "      <td>0</td>\n",
       "    </tr>\n",
       "    <tr>\n",
       "      <th>1</th>\n",
<<<<<<< HEAD
       "      <td>CCLW.document.i00000002.n0000</td>\n",
=======
       "      <td>CCLW.document.i00001343.n0000</td>\n",
>>>>>>> 75c09895
       "      <td>None</td>\n",
       "      <td>None</td>\n",
       "      <td>Laws and Policies</td>\n",
       "      <td>CCLW.corpus.i00000001.n0000</td>\n",
       "      <td>Executive</td>\n",
<<<<<<< HEAD
       "      <td>&lt;p&gt;&lt;span style=\"font-size: 10pt;font-family: A...</td>\n",
       "      <td>National Energy and Climate Plan 2019 Draft</td>\n",
       "      <td>CCLW.family.i00000001.n0000</td>\n",
       "      <td>national-energy-and-climate-plan_8a4f</td>\n",
       "      <td>...</td>\n",
       "      <td>prebuilt-document</td>\n",
       "      <td>2023-12-11T11:43:23.509480</td>\n",
       "      <td>1</td>\n",
       "      <td>en</td>\n",
       "      <td>Text</td>\n",
       "      <td>1.0</td>\n",
       "      <td>{{69.7176,208.4256},{124.21440000000001,208.79...</td>\n",
       "      <td>0.0</td>\n",
       "      <td>July 2021</td>\n",
       "      <td>1</td>\n",
=======
       "      <td>&lt;p&gt;The national vision on combatting climate c...</td>\n",
       "      <td>National Strategy on Climate Change and Action...</td>\n",
       "      <td>CCLW.family.i00001342.n0000</td>\n",
       "      <td>national-strategy-on-climate-change-and-action...</td>\n",
       "      <td>...</td>\n",
       "      <td>None</td>\n",
       "      <td>None</td>\n",
       "      <td>None</td>\n",
       "      <td>None</td>\n",
       "      <td>None</td>\n",
       "      <td>NaN</td>\n",
       "      <td>None</td>\n",
       "      <td>NaN</td>\n",
       "      <td>None</td>\n",
       "      <td>0</td>\n",
>>>>>>> 75c09895
       "    </tr>\n",
       "    <tr>\n",
       "      <th>2</th>\n",
       "      <td>CCLW.document.i00000002.n0000</td>\n",
       "      <td>None</td>\n",
       "      <td>None</td>\n",
       "      <td>Laws and Policies</td>\n",
       "      <td>CCLW.corpus.i00000001.n0000</td>\n",
       "      <td>Executive</td>\n",
       "      <td>&lt;p&gt;&lt;span style=\"font-size: 10pt;font-family: A...</td>\n",
       "      <td>National Energy and Climate Plan 2019 Draft</td>\n",
       "      <td>CCLW.family.i00000001.n0000</td>\n",
       "      <td>national-energy-and-climate-plan_8a4f</td>\n",
       "      <td>...</td>\n",
       "      <td>prebuilt-document</td>\n",
       "      <td>2023-12-11T11:43:23.509480</td>\n",
<<<<<<< HEAD
       "      <td>2</td>\n",
       "      <td>en</td>\n",
       "      <td>Text</td>\n",
       "      <td>1.0</td>\n",
       "      <td>{{217.1952,685.1376},{286.1856,685.1376},{286....</td>\n",
       "      <td>0.0</td>\n",
       "      <td>REPUBLIKA SHOIPERISE</td>\n",
       "      <td>2</td>\n",
=======
       "      <td>2731</td>\n",
       "      <td>en</td>\n",
       "      <td>TableCell</td>\n",
       "      <td>1.0</td>\n",
       "      <td>{{70.6392,596.3976},{244.548,596.3976},{244.54...</td>\n",
       "      <td>83.0</td>\n",
       "      <td>Modelling Scenario Considered Type of Instrument</td>\n",
       "      <td>2731</td>\n",
>>>>>>> 75c09895
       "    </tr>\n",
       "    <tr>\n",
       "      <th>3</th>\n",
       "      <td>CCLW.document.i00000002.n0000</td>\n",
       "      <td>None</td>\n",
       "      <td>None</td>\n",
       "      <td>Laws and Policies</td>\n",
       "      <td>CCLW.corpus.i00000001.n0000</td>\n",
       "      <td>Executive</td>\n",
       "      <td>&lt;p&gt;&lt;span style=\"font-size: 10pt;font-family: A...</td>\n",
       "      <td>National Energy and Climate Plan 2019 Draft</td>\n",
       "      <td>CCLW.family.i00000001.n0000</td>\n",
       "      <td>national-energy-and-climate-plan_8a4f</td>\n",
       "      <td>...</td>\n",
       "      <td>prebuilt-document</td>\n",
       "      <td>2023-12-11T11:43:23.509480</td>\n",
<<<<<<< HEAD
       "      <td>3</td>\n",
       "      <td>en</td>\n",
       "      <td>Text</td>\n",
       "      <td>1.0</td>\n",
       "      <td>{{195.2928,690.6096},{308.448,690.6096},{308.4...</td>\n",
       "      <td>0.0</td>\n",
       "      <td>MINISTRIA E TURIZMIT DHE MJEDISIT</td>\n",
       "      <td>3</td>\n",
=======
       "      <td>1706</td>\n",
       "      <td>en</td>\n",
       "      <td>Text</td>\n",
       "      <td>1.0</td>\n",
       "      <td>{{69.3576,551.1744},{473.8104,551.1744},{473.8...</td>\n",
       "      <td>58.0</td>\n",
       "      <td>EE targets based on Article 3 of Directive 201...</td>\n",
       "      <td>1706</td>\n",
>>>>>>> 75c09895
       "    </tr>\n",
       "    <tr>\n",
       "      <th>4</th>\n",
       "      <td>CCLW.document.i00000002.n0000</td>\n",
       "      <td>None</td>\n",
       "      <td>None</td>\n",
       "      <td>Laws and Policies</td>\n",
       "      <td>CCLW.corpus.i00000001.n0000</td>\n",
       "      <td>Executive</td>\n",
       "      <td>&lt;p&gt;&lt;span style=\"font-size: 10pt;font-family: A...</td>\n",
       "      <td>National Energy and Climate Plan 2019 Draft</td>\n",
       "      <td>CCLW.family.i00000001.n0000</td>\n",
       "      <td>national-energy-and-climate-plan_8a4f</td>\n",
       "      <td>...</td>\n",
       "      <td>prebuilt-document</td>\n",
       "      <td>2023-12-11T11:43:23.509480</td>\n",
<<<<<<< HEAD
       "      <td>4</td>\n",
       "      <td>en</td>\n",
       "      <td>Text</td>\n",
       "      <td>1.0</td>\n",
       "      <td>{{76.9968,708.5015999999999},{182.88,708.1344}...</td>\n",
       "      <td>0.0</td>\n",
       "      <td>MINISTRIA E INFRASTRUKTURĒS DHE ENERGJISE</td>\n",
       "      <td>4</td>\n",
=======
       "      <td>1707</td>\n",
       "      <td>en</td>\n",
       "      <td>Text</td>\n",
       "      <td>1.0</td>\n",
       "      <td>{{69.71039999999999,570.1536},{524.5488,569.79...</td>\n",
       "      <td>58.0</td>\n",
       "      <td>· Energy savings goal referring to final energ...</td>\n",
       "      <td>1707</td>\n",
>>>>>>> 75c09895
       "    </tr>\n",
       "  </tbody>\n",
       "</table>\n",
       "<p>5 rows × 47 columns</p>\n",
       "</div>"
      ],
      "text/plain": [
       "                     document_id document_metadata.collection_summary  \\\n",
<<<<<<< HEAD
       "0  CCLW.document.i00000002.n0000                                 None   \n",
       "1  CCLW.document.i00000002.n0000                                 None   \n",
=======
       "0  CCLW.document.i00001343.n0000                                 None   \n",
       "1  CCLW.document.i00001343.n0000                                 None   \n",
>>>>>>> 75c09895
       "2  CCLW.document.i00000002.n0000                                 None   \n",
       "3  CCLW.document.i00000002.n0000                                 None   \n",
       "4  CCLW.document.i00000002.n0000                                 None   \n",
       "\n",
       "  document_metadata.collection_title document_metadata.corpus_type_name  \\\n",
       "0                               None                  Laws and Policies   \n",
       "1                               None                  Laws and Policies   \n",
       "2                               None                  Laws and Policies   \n",
       "3                               None                  Laws and Policies   \n",
       "4                               None                  Laws and Policies   \n",
       "\n",
       "  document_metadata.corpus_import_id document_metadata.category  \\\n",
       "0        CCLW.corpus.i00000001.n0000                  Executive   \n",
       "1        CCLW.corpus.i00000001.n0000                  Executive   \n",
       "2        CCLW.corpus.i00000001.n0000                  Executive   \n",
       "3        CCLW.corpus.i00000001.n0000                  Executive   \n",
       "4        CCLW.corpus.i00000001.n0000                  Executive   \n",
       "\n",
       "                       document_metadata.description  \\\n",
<<<<<<< HEAD
       "0  <p><span style=\"font-size: 10pt;font-family: A...   \n",
       "1  <p><span style=\"font-size: 10pt;font-family: A...   \n",
=======
       "0  <p>The national vision on combatting climate c...   \n",
       "1  <p>The national vision on combatting climate c...   \n",
>>>>>>> 75c09895
       "2  <p><span style=\"font-size: 10pt;font-family: A...   \n",
       "3  <p><span style=\"font-size: 10pt;font-family: A...   \n",
       "4  <p><span style=\"font-size: 10pt;font-family: A...   \n",
       "\n",
<<<<<<< HEAD
       "               document_metadata.document_title  \\\n",
       "0  National Energy and Climate Plan 2019 Draft    \n",
       "1  National Energy and Climate Plan 2019 Draft    \n",
       "2  National Energy and Climate Plan 2019 Draft    \n",
       "3  National Energy and Climate Plan 2019 Draft    \n",
       "4  National Energy and Climate Plan 2019 Draft    \n",
       "\n",
       "  document_metadata.family_import_id          document_metadata.family_slug  \\\n",
       "0        CCLW.family.i00000001.n0000  national-energy-and-climate-plan_8a4f   \n",
       "1        CCLW.family.i00000001.n0000  national-energy-and-climate-plan_8a4f   \n",
       "2        CCLW.family.i00000001.n0000  national-energy-and-climate-plan_8a4f   \n",
       "3        CCLW.family.i00000001.n0000  national-energy-and-climate-plan_8a4f   \n",
       "4        CCLW.family.i00000001.n0000  national-energy-and-climate-plan_8a4f   \n",
       "\n",
       "   ... pipeline_metadata.parser_metadata.azure_model_id  \\\n",
       "0  ...                                prebuilt-document   \n",
       "1  ...                                prebuilt-document   \n",
       "2  ...                                prebuilt-document   \n",
       "3  ...                                prebuilt-document   \n",
       "4  ...                                prebuilt-document   \n",
       "\n",
       "  pipeline_metadata.parser_metadata.parsing_date text_block.text_block_id  \\\n",
       "0                     2023-12-11T11:43:23.509480                        0   \n",
       "1                     2023-12-11T11:43:23.509480                        1   \n",
       "2                     2023-12-11T11:43:23.509480                        2   \n",
       "3                     2023-12-11T11:43:23.509480                        3   \n",
       "4                     2023-12-11T11:43:23.509480                        4   \n",
       "\n",
       "  text_block.language text_block.type text_block.type_confidence  \\\n",
       "0                  en           title                        1.0   \n",
       "1                  en            Text                        1.0   \n",
       "2                  en            Text                        1.0   \n",
=======
       "                    document_metadata.document_title  \\\n",
       "0  National Strategy on Climate Change and Action...   \n",
       "1  National Strategy on Climate Change and Action...   \n",
       "2       National Energy and Climate Plan 2019 Draft    \n",
       "3       National Energy and Climate Plan 2019 Draft    \n",
       "4       National Energy and Climate Plan 2019 Draft    \n",
       "\n",
       "  document_metadata.family_import_id  \\\n",
       "0        CCLW.family.i00001342.n0000   \n",
       "1        CCLW.family.i00001342.n0000   \n",
       "2        CCLW.family.i00000001.n0000   \n",
       "3        CCLW.family.i00000001.n0000   \n",
       "4        CCLW.family.i00000001.n0000   \n",
       "\n",
       "                       document_metadata.family_slug  ...  \\\n",
       "0  national-strategy-on-climate-change-and-action...  ...   \n",
       "1  national-strategy-on-climate-change-and-action...  ...   \n",
       "2              national-energy-and-climate-plan_8a4f  ...   \n",
       "3              national-energy-and-climate-plan_8a4f  ...   \n",
       "4              national-energy-and-climate-plan_8a4f  ...   \n",
       "\n",
       "  pipeline_metadata.parser_metadata.azure_model_id  \\\n",
       "0                                             None   \n",
       "1                                             None   \n",
       "2                                prebuilt-document   \n",
       "3                                prebuilt-document   \n",
       "4                                prebuilt-document   \n",
       "\n",
       "  pipeline_metadata.parser_metadata.parsing_date text_block.text_block_id  \\\n",
       "0                                           None                     None   \n",
       "1                                           None                     None   \n",
       "2                     2023-12-11T11:43:23.509480                     2731   \n",
       "3                     2023-12-11T11:43:23.509480                     1706   \n",
       "4                     2023-12-11T11:43:23.509480                     1707   \n",
       "\n",
       "  text_block.language text_block.type text_block.type_confidence  \\\n",
       "0                None            None                        NaN   \n",
       "1                None            None                        NaN   \n",
       "2                  en       TableCell                        1.0   \n",
>>>>>>> 75c09895
       "3                  en            Text                        1.0   \n",
       "4                  en            Text                        1.0   \n",
       "\n",
       "                                   text_block.coords text_block.page_number  \\\n",
<<<<<<< HEAD
       "0  {{70.452,123.7392},{524.1816,123.7392},{524.18...                    0.0   \n",
       "1  {{69.7176,208.4256},{124.21440000000001,208.79...                    0.0   \n",
       "2  {{217.1952,685.1376},{286.1856,685.1376},{286....                    0.0   \n",
       "3  {{195.2928,690.6096},{308.448,690.6096},{308.4...                    0.0   \n",
       "4  {{76.9968,708.5015999999999},{182.88,708.1344}...                    0.0   \n",
       "\n",
       "                                     text_block.text text_block.index  \n",
       "0  Draft of the National Energy and Climate Plan ...                0  \n",
       "1                                          July 2021                1  \n",
       "2                               REPUBLIKA SHOIPERISE                2  \n",
       "3                  MINISTRIA E TURIZMIT DHE MJEDISIT                3  \n",
       "4          MINISTRIA E INFRASTRUKTURĒS DHE ENERGJISE                4  \n",
=======
       "0                                               None                    NaN   \n",
       "1                                               None                    NaN   \n",
       "2  {{70.6392,596.3976},{244.548,596.3976},{244.54...                   83.0   \n",
       "3  {{69.3576,551.1744},{473.8104,551.1744},{473.8...                   58.0   \n",
       "4  {{69.71039999999999,570.1536},{524.5488,569.79...                   58.0   \n",
       "\n",
       "                                     text_block.text text_block.index  \n",
       "0                                               None                0  \n",
       "1                                               None                0  \n",
       "2   Modelling Scenario Considered Type of Instrument             2731  \n",
       "3  EE targets based on Article 3 of Directive 201...             1706  \n",
       "4  · Energy savings goal referring to final energ...             1707  \n",
>>>>>>> 75c09895
       "\n",
       "[5 rows x 47 columns]"
      ]
     },
<<<<<<< HEAD
     "execution_count": 2,
=======
     "execution_count": 16,
>>>>>>> 75c09895
     "metadata": {},
     "output_type": "execute_result"
    }
   ],
   "source": [
    "# Read the table\n",
<<<<<<< HEAD
    "df = pd.read_sql(\"SELECT * FROM climate_policy_radar\", engine)\n",
=======
    "df = pd.read_sql('SELECT * FROM climate_policy_radar WHERE \"document_metadata.geographies\" ~ \\'ALB\\';', engine)\n",
>>>>>>> 75c09895
    "df.head()"
   ]
  },
  {
   "cell_type": "markdown",
   "id": "421c3320",
   "metadata": {},
   "source": [
    "## 2. Embeddings generation\n",
    "\n",
    "### 2.1 Download and load **ClimateBERT**\n",
    "\n",
    "The code below will download and load the ClimateBERT model."
   ]
  },
  {
   "cell_type": "code",
<<<<<<< HEAD
   "execution_count": null,
   "id": "cced8676",
=======
   "execution_count": 3,
   "id": "9df15eab",
   "metadata": {},
   "outputs": [],
   "source": [
    "EMBEDDING_MODEL_LOCAL_DIR = os.getenv('EMBEDDING_MODEL_LOCAL_DIR')\n",
    "EMBEDDING_MODEL = os.getenv(\"EMBEDDING_MODEL\")"
   ]
  },
  {
   "cell_type": "code",
   "execution_count": 4,
   "id": "c822ad13",
>>>>>>> 75c09895
   "metadata": {},
   "outputs": [
    {
     "name": "stderr",
     "output_type": "stream",
     "text": [
      "/Users/jessiefung/Desktop/DS205/group-6-final-project/.venv/lib/python3.12/site-packages/transformers/models/auto/tokenization_auto.py:898: FutureWarning: The `use_auth_token` argument is deprecated and will be removed in v5 of Transformers. Please use `token` instead.\n",
      "  warnings.warn(\n",
<<<<<<< HEAD
      "/Users/arielliu/group-6-final-project/project-env/lib/python3.12/site-packages/transformers/models/auto/auto_factory.py:469: FutureWarning: The `use_auth_token` argument is deprecated and will be removed in v5 of Transformers. Please use `token` instead.\n",
      "  warnings.warn(\n",
      "Some weights of RobertaModel were not initialized from the model checkpoint at climatebert/distilroberta-base-climate-f and are newly initialized: ['roberta.pooler.dense.bias', 'roberta.pooler.dense.weight']\n",
      "You should probably TRAIN this model on a down-stream task to be able to use it for predictions and inference.\n"
     ]
    },
=======
      "/Users/jessiefung/Desktop/DS205/group-6-final-project/.venv/lib/python3.12/site-packages/transformers/models/auto/auto_factory.py:476: FutureWarning: The `use_auth_token` argument is deprecated and will be removed in v5 of Transformers. Please use `token` instead.\n",
      "  warnings.warn(\n"
     ]
    }
   ],
   "source": [
    "# Download\n",
    "tokenizer = AutoTokenizer.from_pretrained(EMBEDDING_MODEL, use_auth_token=False)\n",
    "model = AutoModelForMaskedLM.from_pretrained(EMBEDDING_MODEL, use_auth_token=False)\n",
    "\n",
    "# Save it to a  local_models folder\n",
    "tokenizer.save_pretrained(EMBEDDING_MODEL_LOCAL_DIR)\n",
    "model.save_pretrained(EMBEDDING_MODEL_LOCAL_DIR)"
   ]
  },
  {
   "cell_type": "code",
   "execution_count": 5,
   "id": "7653dd76",
   "metadata": {},
   "outputs": [
>>>>>>> 75c09895
    {
     "name": "stdout",
     "output_type": "stream",
     "text": [
<<<<<<< HEAD
      "ClimateBERT model and tokenizer downloaded and saved to local_model/climatebert/distilroberta-base-climate-f\n"
=======
      "Some weights of RobertaModel were not initialized from the model checkpoint at local_model/climatebert/distilroberta-base-climate-f and are newly initialized: ['pooler.dense.bias', 'pooler.dense.weight']\n",
      "You should probably TRAIN this model on a down-stream task to be able to use it for predictions and inference.\n"
>>>>>>> 75c09895
     ]
    }
   ],
   "source": [
    "# Download and the ClimateBERT model\n",
    "download_climatebert_model()\n",
    "\n",
    "#Loading the ClimateBERT model and tokenizer\n",
    "tokenizer, model = load_climatebert_model()"
   ]
  },
  {
   "cell_type": "markdown",
   "id": "6256326f",
   "metadata": {},
   "source": [
    "### 2.2 Download and load **Word2Vec**\n",
    "\n",
    "This Word2Vec model is untrained. We will check if training is necessary and use the trained model if needed."
   ]
  },
  {
   "cell_type": "code",
<<<<<<< HEAD
   "execution_count": null,
   "id": "da1fbffb",
=======
   "execution_count": 7,
   "id": "9d5d2253",
>>>>>>> 75c09895
   "metadata": {},
   "outputs": [
    {
     "name": "stdout",
     "output_type": "stream",
     "text": [
      "🔄 Loading pretrained Word2Vec model: word2vec-google-news-300\n",
<<<<<<< HEAD
      "✅ Model loaded!\n"
=======
      "[==================================================] 100.0% 1662.8/1662.8MB downloaded\n",
      "✅ Model loaded!\n",
      "[('climate_change', 0.6569506525993347), ('Climate', 0.6230838298797607), ('climates', 0.6195024847984314), ('global_warming', 0.6047458648681641), ('environment', 0.6009921431541443), ('climatic', 0.5555011630058289), ('climatic_conditions', 0.5207005143165588), ('ambassador_Brice_Lalonde', 0.5172268152236938), ('Global_warming', 0.5048916339874268), ('Climate_Change', 0.4955976903438568)]\n"
>>>>>>> 75c09895
     ]
    }
   ],
   "source": [
    "#Download and load the pretrained Word2Vec model\n",
    "word2vec_model = download_word2vec_model()"
   ]
  },
  {
   "cell_type": "markdown",
   "id": "5182e84d",
   "metadata": {},
   "source": [
    "Now check if the pre-trained Word2Vec model is able to cover climate-specific words in the climate policy radar. If they cannot be covered we would have to train the Word2Vec model."
   ]
  },
  {
   "cell_type": "code",
<<<<<<< HEAD
   "execution_count": 7,
=======
   "execution_count": 8,
>>>>>>> 75c09895
   "id": "ce9741de",
   "metadata": {},
   "outputs": [
    {
     "name": "stdout",
     "output_type": "stream",
     "text": [
      "❌ Top OOV words not in Word2Vec:\n",
<<<<<<< HEAD
      "of: 3358\n",
      "and: 2563\n",
      "to: 1564\n",
      "albania: 310\n",
      "albanian: 159\n",
      "dcm: 144\n",
      "wem: 136\n",
      "necp: 79\n",
      "modelling: 72\n",
      "ktoe: 69\n",
      "implem: 57\n",
      "meur: 43\n",
      "tirana: 41\n",
      "ghgs: 33\n",
      "gwp: 33\n",
      "adriatic: 32\n",
      "montenegro: 28\n",
      "oshee: 23\n",
      "vlora: 23\n",
      "albgaz: 23\n",
      "pams: 18\n",
      "neeap: 17\n",
      "mva: 17\n",
      "lulucf: 17\n",
      "unfccc: 16\n",
      "aee: 15\n",
      "ionian: 15\n",
      "ippu: 15\n",
      "programme: 15\n",
      "smes: 14\n",
      "entso: 13\n",
      "instat: 13\n",
      "tpes: 13\n",
      "wbif: 13\n",
      "alkogap: 12\n",
      "gwh: 12\n",
      "elbasan: 12\n",
      "hfc: 12\n",
      "ktco: 11\n",
      "labelling: 10\n",
      "dumrea: 10\n",
      "hpp: 9\n",
      "iap: 9\n",
      "mmr: 9\n",
      "nzeb: 9\n",
      "balkans: 9\n",
      "escos: 9\n",
      "ebrd: 8\n",
      "kfw: 8\n",
      "mte: 8\n"
=======
      "of: 5249\n",
      "and: 3486\n",
      "to: 1875\n",
      "nº: 310\n",
      "ambiental: 251\n",
      "artigo: 245\n",
      "anp: 185\n",
      "meio: 184\n",
      "parágrafo: 157\n",
      "emissões: 152\n",
      "albania: 142\n",
      "desenvolvimento: 142\n",
      "resolução: 136\n",
      "ações: 130\n",
      "áreas: 124\n",
      "anexo: 119\n",
      "desta: 118\n",
      "informações: 113\n",
      "às: 110\n",
      "convenção: 110\n",
      "conama: 110\n",
      "quilombola: 108\n",
      "decreto: 102\n",
      "suas: 101\n",
      "redução: 98\n",
      "proteção: 96\n",
      "trata: 96\n",
      "quilombolas: 92\n",
      "órgãos: 91\n",
      "são: 90\n",
      "órgão: 89\n",
      "devem: 88\n",
      "aviação: 88\n",
      "seguintes: 87\n",
      "gestão: 86\n",
      "capítulo: 85\n",
      "produção: 84\n",
      "ibama: 84\n",
      "educação: 83\n",
      "atividades: 83\n",
      "mudança: 80\n",
      "espécies: 80\n",
      "serão: 78\n",
      "inciso: 76\n",
      "promover: 74\n",
      "disposto: 74\n",
      "execução: 72\n",
      "direito: 72\n",
      "conferência: 71\n",
      "efeito: 70\n"
>>>>>>> 75c09895
     ]
    }
   ],
   "source": [
    "query = \"\"\"\n",
    "SELECT \"text_block.text\"\n",
    "FROM climate_policy_radar\n",
    "WHERE \"text_block.text\" IS NOT NULL\n",
    "LIMIT 10000;\n",
    "\"\"\"\n",
    "\n",
    "df = pd.read_sql_query(query, engine)\n",
    "\n",
    "# 3. Tokenize and gather all unique words\n",
    "all_tokens = []\n",
    "for text in df['text_block.text']:\n",
    "    tokens = simple_preprocess(text)\n",
    "    all_tokens.extend(tokens)\n",
    "\n",
    "# 4. Compare to Word2Vec vocabulary\n",
    "vocab = set(word2vec_model.key_to_index)\n",
    "oov_words = [token for token in all_tokens if token not in vocab]\n",
    "\n",
    "# 5. Count top missing words\n",
    "oov_counter = Counter(oov_words)\n",
    "most_common_oov = oov_counter.most_common(50)\n",
    "\n",
    "# 6. Display\n",
    "print(\"❌ Top OOV words not in Word2Vec:\")\n",
    "for word, count in most_common_oov:\n",
    "    print(f\"{word}: {count}\")\n"
   ]
  },
  {
   "cell_type": "markdown",
   "id": "2e0dccfd",
   "metadata": {},
   "source": [
    "We can see there are some terms i.e. abbreviations and locations that are absent in word2vec. We'll train the model and also make sure the embeddings are in 768 dimension."
   ]
  },
  {
   "cell_type": "code",
<<<<<<< HEAD
   "execution_count": 8,
=======
   "execution_count": 9,
>>>>>>> 75c09895
   "id": "2b7987f9",
   "metadata": {},
   "outputs": [],
   "source": [
    "#use the function to train the model so the absent words can be added\n",
    "\n",
    "texts = df['text_block.text'].dropna().tolist()\n",
    "\n",
    "important_terms = [\n",
    "    \"albania\", \"albanian\", \"unfccc\", \"gwp\", \"ghgs\", \"necp\", \"modelling\", \"ktoe\", \n",
    "    \"tirana\", \"vlora\", \"adriatic\", \"ionian\", \"montenegro\", \"albgaz\", \"oshee\",\n",
    "    \"lulucf\", \"neeap\", \"wbif\", \"instat\", \"tpes\", \"gwh\", \"nzeb\", \"entso\", \"smes\"\n",
    "]\n",
    "\n",
    "model = train_custom_word2vec_from_texts(\n",
    "    texts=texts,\n",
    "    force_include_words=important_terms\n",
    ")\n"
   ]
  },
  {
   "cell_type": "code",
<<<<<<< HEAD
   "execution_count": 4,
=======
   "execution_count": 10,
>>>>>>> 75c09895
   "id": "e2c97d30",
   "metadata": {},
   "outputs": [
    {
     "name": "stdout",
     "output_type": "stream",
     "text": [
      "✅ 'albania' in vocab | Dim: 768\n",
      "✅ 'unfccc' in vocab | Dim: 768\n",
      "✅ 'gwp' in vocab | Dim: 768\n",
      "✅ 'oshee' in vocab | Dim: 768\n",
      "✅ 'tirana' in vocab | Dim: 768\n",
      "✅ 'ktoe' in vocab | Dim: 768\n",
      "✅ 'neeap' in vocab | Dim: 768\n",
      "✅ 'smes' in vocab | Dim: 768\n"
     ]
    }
   ],
   "source": [
    "# DOUBLE CHECK IF THE MODEL IS LOADED CORRECTLY\n",
    "# Load model if needed\n",
    "\n",
    "model = Word2Vec.load(\"./local_model/custom_word2vec_768.model\")\n",
    "\n",
    "\n",
    "# List of words you want to check\n",
    "words_to_check = [\n",
    "    \"albania\", \"unfccc\", \"gwp\", \"oshee\", \"tirana\", \"ktoe\", \"neeap\", \"smes\"\n",
    "]\n",
    "\n",
    "# Check dimensionality and coverage\n",
    "for word in words_to_check:\n",
    "    if word in model.wv:\n",
    "        vec = model.wv[word]\n",
    "        print(f\"✅ '{word}' in vocab | Dim: {len(vec)}\")\n",
    "    else:\n",
    "        print(f\"❌ '{word}' NOT in vocabulary\")"
   ]
  },
  {
   "cell_type": "markdown",
<<<<<<< HEAD
=======
   "id": "479c8220",
   "metadata": {},
   "source": [
    "Check exisiting documents' country so when they are embedded and they are grouped together and uploaded to the table."
   ]
  },
  {
   "cell_type": "code",
   "execution_count": 11,
   "id": "9864b64f",
   "metadata": {},
   "outputs": [
    {
     "name": "stdout",
     "output_type": "stream",
     "text": [
      "    document_metadata.geographies\n",
      "0                           {ALB}\n",
      "1                           {AND}\n",
      "2                           {ARE}\n",
      "3                           {ARG}\n",
      "4                           {AUS}\n",
      "..                            ...\n",
      "108                         {VNM}\n",
      "109                         {XKX}\n",
      "110                         {ZAF}\n",
      "111                         {ZMB}\n",
      "112                         {ZWE}\n",
      "\n",
      "[113 rows x 1 columns]\n"
     ]
    }
   ],
   "source": [
    "query = \"\"\"\n",
    "SELECT DISTINCT \"document_metadata.geographies\"\n",
    "FROM climate_policy_radar\n",
    "WHERE \"document_metadata.geographies\" IS NOT NULL;\n",
    "\"\"\"\n",
    "\n",
    "geos = pd.read_sql(query, engine)\n",
    "print(geos)\n"
   ]
  },
  {
   "cell_type": "markdown",
>>>>>>> 75c09895
   "id": "014f8ea8",
   "metadata": {},
   "source": [
    "## 3. Embedding all documents for all countries\n",
    "\n",
    "Generate embeddings for all documents and upload them into the database.\n",
    "\n",
    "**IMPORTANT THING TO DO BEFORE RUNNING THE CODE BELOW:**\n",
    "\n",
    "A new table is needed, this will be created through the create_table.sql file. Steps to run it:\n",
    "\n",
    "1. Go to create_table.sql and run the query to create the table\n",
    "2. Remember to select the Postgres Server at the bottom, and highlight the code and right click to run query\n",
    "\n",
    "\n",
    "This will create a new table in the database. The file also includes a *\"DROP TABLE IF EXISTS document_embeddings;\"* line if the table does not appear. Try not to use it after the data are uploaded because it will drop all exisisting data. Use with cautious. After creating the table, then run the code below to generate embeddings and store them into the database. This will take around 2 hours to finish running.\n"
   ]
  },
  {
   "cell_type": "code",
<<<<<<< HEAD
   "execution_count": 5,
=======
   "execution_count": 17,
>>>>>>> 75c09895
   "id": "f9f7c58e",
   "metadata": {},
   "outputs": [
    {
     "name": "stderr",
     "output_type": "stream",
     "text": [
<<<<<<< HEAD
      "Special tokens have been added in the vocabulary, make sure the associated word embeddings are fine-tuned or trained.\n"
=======
      "Some weights of RobertaModel were not initialized from the model checkpoint at local_model/climatebert/distilroberta-base-climate-f and are newly initialized: ['pooler.dense.bias', 'pooler.dense.weight']\n",
      "You should probably TRAIN this model on a down-stream task to be able to use it for predictions and inference.\n",
      "Python(74729) MallocStackLogging: can't turn off malloc stack logging because it was not enabled.\n"
>>>>>>> 75c09895
     ]
    },
    {
     "data": {
      "application/vnd.jupyter.widget-view+json": {
<<<<<<< HEAD
       "model_id": "f8a06ac8c62f4e99a493ad90f8b31ced",
=======
       "model_id": "9cebe093e03c4eaab13ec79e805402d2",
>>>>>>> 75c09895
       "version_major": 2,
       "version_minor": 0
      },
      "text/plain": [
<<<<<<< HEAD
       "Filtering by country:   0%|          | 0/18 [00:00<?, ?it/s]"
=======
       "Filtering by country:   0%|          | 0/1 [00:00<?, ?it/s]"
>>>>>>> 75c09895
      ]
     },
     "metadata": {},
     "output_type": "display_data"
    },
    {
     "data": {
      "application/vnd.jupyter.widget-view+json": {
<<<<<<< HEAD
       "model_id": "e078337576844ef88853ad62f3526f6d",
=======
       "model_id": "083f16b8678242a69925a9073ad60067",
>>>>>>> 75c09895
       "version_major": 2,
       "version_minor": 0
      },
      "text/plain": [
<<<<<<< HEAD
       "Processing all countries:   0%|          | 0/18 [00:00<?, ?it/s]"
=======
       "Processing all countries:   0%|          | 0/1 [00:00<?, ?it/s]"
>>>>>>> 75c09895
      ]
     },
     "metadata": {},
     "output_type": "display_data"
    },
    {
     "data": {
      "application/vnd.jupyter.widget-view+json": {
<<<<<<< HEAD
       "model_id": "95cf3d087e4545c7bd01077812a058f2",
=======
       "model_id": "fa350ca73cb74c7db539871c9e60ae4f",
>>>>>>> 75c09895
       "version_major": 2,
       "version_minor": 0
      },
      "text/plain": [
       "Embedding ALB:   0%|          | 0/2 [00:00<?, ?it/s]"
      ]
     },
     "metadata": {},
     "output_type": "display_data"
    },
    {
     "data": {
      "application/vnd.jupyter.widget-view+json": {
<<<<<<< HEAD
       "model_id": "8730a6ce76e74bcca8b02a345225ab5e",
=======
       "model_id": "a46bc5603f10447b87530b3fbfce858d",
>>>>>>> 75c09895
       "version_major": 2,
       "version_minor": 0
      },
      "text/plain": [
<<<<<<< HEAD
       "  0%|          | 0/10000 [00:00<?, ?it/s]"
=======
       "  0%|          | 0/9998 [00:00<?, ?it/s]"
>>>>>>> 75c09895
      ]
     },
     "metadata": {},
     "output_type": "display_data"
    },
    {
<<<<<<< HEAD
     "ename": "KeyboardInterrupt",
     "evalue": "",
     "output_type": "error",
     "traceback": [
      "\u001b[31m---------------------------------------------------------------------------\u001b[39m",
      "\u001b[31mKeyboardInterrupt\u001b[39m                         Traceback (most recent call last)",
      "\u001b[36mCell\u001b[39m\u001b[36m \u001b[39m\u001b[32mIn[5]\u001b[39m\u001b[32m, line 3\u001b[39m\n\u001b[32m      1\u001b[39m \u001b[38;5;66;03m#Embedding and storing all embeddings in the database\u001b[39;00m\n\u001b[32m----> \u001b[39m\u001b[32m3\u001b[39m \u001b[43membed_and_store_all_embeddings\u001b[49m\u001b[43m(\u001b[49m\u001b[43mdf\u001b[49m\u001b[43m,\u001b[49m\u001b[43m \u001b[49m\u001b[43mengine\u001b[49m\u001b[43m)\u001b[49m\n",
      "\u001b[36mFile \u001b[39m\u001b[32m~/group-6-final-project/functions.py:237\u001b[39m, in \u001b[36membed_and_store_all_embeddings\u001b[39m\u001b[34m(df, engine)\u001b[39m\n\u001b[32m    234\u001b[39m batch_urls = batch_urls[mask]\n\u001b[32m    235\u001b[39m batch_titles = batch_titles[mask]\n\u001b[32m--> \u001b[39m\u001b[32m237\u001b[39m batch_climatebert_embeddings = \u001b[43mbatch_texts\u001b[49m\u001b[43m.\u001b[49m\u001b[43mprogress_apply\u001b[49m\u001b[43m(\u001b[49m\n\u001b[32m    238\u001b[39m \u001b[43m    \u001b[49m\u001b[38;5;28;43;01mlambda\u001b[39;49;00m\u001b[43m \u001b[49m\u001b[43mtext\u001b[49m\u001b[43m:\u001b[49m\u001b[43m \u001b[49m\u001b[43mgenerate_embeddings_for_text\u001b[49m\u001b[43m(\u001b[49m\u001b[43mtext\u001b[49m\u001b[43m,\u001b[49m\u001b[43m \u001b[49m\u001b[43mclimatebert_model\u001b[49m\u001b[43m,\u001b[49m\u001b[43m \u001b[49m\u001b[43mtokenizer\u001b[49m\u001b[43m)\u001b[49m\n\u001b[32m    239\u001b[39m \u001b[43m\u001b[49m\u001b[43m)\u001b[49m\n\u001b[32m    240\u001b[39m batch_word2vec_embeddings = batch_texts.progress_apply(\n\u001b[32m    241\u001b[39m     \u001b[38;5;28;01mlambda\u001b[39;00m text: generate_word2vec_embedding_for_text(text, word2vec_model)\n\u001b[32m    242\u001b[39m )\n\u001b[32m    244\u001b[39m all_doc_ids.extend(batch_ids)\n",
      "\u001b[36mFile \u001b[39m\u001b[32m~/group-6-final-project/project-env/lib/python3.12/site-packages/tqdm/std.py:917\u001b[39m, in \u001b[36mtqdm.pandas.<locals>.inner_generator.<locals>.inner\u001b[39m\u001b[34m(df, func, *args, **kwargs)\u001b[39m\n\u001b[32m    914\u001b[39m \u001b[38;5;66;03m# Apply the provided function (in **kwargs)\u001b[39;00m\n\u001b[32m    915\u001b[39m \u001b[38;5;66;03m# on the df using our wrapper (which provides bar updating)\u001b[39;00m\n\u001b[32m    916\u001b[39m \u001b[38;5;28;01mtry\u001b[39;00m:\n\u001b[32m--> \u001b[39m\u001b[32m917\u001b[39m     \u001b[38;5;28;01mreturn\u001b[39;00m \u001b[38;5;28;43mgetattr\u001b[39;49m\u001b[43m(\u001b[49m\u001b[43mdf\u001b[49m\u001b[43m,\u001b[49m\u001b[43m \u001b[49m\u001b[43mdf_function\u001b[49m\u001b[43m)\u001b[49m\u001b[43m(\u001b[49m\u001b[43mwrapper\u001b[49m\u001b[43m,\u001b[49m\u001b[43m \u001b[49m\u001b[43m*\u001b[49m\u001b[43m*\u001b[49m\u001b[43mkwargs\u001b[49m\u001b[43m)\u001b[49m\n\u001b[32m    918\u001b[39m \u001b[38;5;28;01mfinally\u001b[39;00m:\n\u001b[32m    919\u001b[39m     t.close()\n",
      "\u001b[36mFile \u001b[39m\u001b[32m~/group-6-final-project/project-env/lib/python3.12/site-packages/pandas/core/series.py:4924\u001b[39m, in \u001b[36mSeries.apply\u001b[39m\u001b[34m(self, func, convert_dtype, args, by_row, **kwargs)\u001b[39m\n\u001b[32m   4789\u001b[39m \u001b[38;5;28;01mdef\u001b[39;00m\u001b[38;5;250m \u001b[39m\u001b[34mapply\u001b[39m(\n\u001b[32m   4790\u001b[39m     \u001b[38;5;28mself\u001b[39m,\n\u001b[32m   4791\u001b[39m     func: AggFuncType,\n\u001b[32m   (...)\u001b[39m\u001b[32m   4796\u001b[39m     **kwargs,\n\u001b[32m   4797\u001b[39m ) -> DataFrame | Series:\n\u001b[32m   4798\u001b[39m \u001b[38;5;250m    \u001b[39m\u001b[33;03m\"\"\"\u001b[39;00m\n\u001b[32m   4799\u001b[39m \u001b[33;03m    Invoke function on values of Series.\u001b[39;00m\n\u001b[32m   4800\u001b[39m \n\u001b[32m   (...)\u001b[39m\u001b[32m   4915\u001b[39m \u001b[33;03m    dtype: float64\u001b[39;00m\n\u001b[32m   4916\u001b[39m \u001b[33;03m    \"\"\"\u001b[39;00m\n\u001b[32m   4917\u001b[39m     \u001b[38;5;28;01mreturn\u001b[39;00m \u001b[43mSeriesApply\u001b[49m\u001b[43m(\u001b[49m\n\u001b[32m   4918\u001b[39m \u001b[43m        \u001b[49m\u001b[38;5;28;43mself\u001b[39;49m\u001b[43m,\u001b[49m\n\u001b[32m   4919\u001b[39m \u001b[43m        \u001b[49m\u001b[43mfunc\u001b[49m\u001b[43m,\u001b[49m\n\u001b[32m   4920\u001b[39m \u001b[43m        \u001b[49m\u001b[43mconvert_dtype\u001b[49m\u001b[43m=\u001b[49m\u001b[43mconvert_dtype\u001b[49m\u001b[43m,\u001b[49m\n\u001b[32m   4921\u001b[39m \u001b[43m        \u001b[49m\u001b[43mby_row\u001b[49m\u001b[43m=\u001b[49m\u001b[43mby_row\u001b[49m\u001b[43m,\u001b[49m\n\u001b[32m   4922\u001b[39m \u001b[43m        \u001b[49m\u001b[43margs\u001b[49m\u001b[43m=\u001b[49m\u001b[43margs\u001b[49m\u001b[43m,\u001b[49m\n\u001b[32m   4923\u001b[39m \u001b[43m        \u001b[49m\u001b[43mkwargs\u001b[49m\u001b[43m=\u001b[49m\u001b[43mkwargs\u001b[49m\u001b[43m,\u001b[49m\n\u001b[32m-> \u001b[39m\u001b[32m4924\u001b[39m \u001b[43m    \u001b[49m\u001b[43m)\u001b[49m\u001b[43m.\u001b[49m\u001b[43mapply\u001b[49m\u001b[43m(\u001b[49m\u001b[43m)\u001b[49m\n",
      "\u001b[36mFile \u001b[39m\u001b[32m~/group-6-final-project/project-env/lib/python3.12/site-packages/pandas/core/apply.py:1427\u001b[39m, in \u001b[36mSeriesApply.apply\u001b[39m\u001b[34m(self)\u001b[39m\n\u001b[32m   1424\u001b[39m     \u001b[38;5;28;01mreturn\u001b[39;00m \u001b[38;5;28mself\u001b[39m.apply_compat()\n\u001b[32m   1426\u001b[39m \u001b[38;5;66;03m# self.func is Callable\u001b[39;00m\n\u001b[32m-> \u001b[39m\u001b[32m1427\u001b[39m \u001b[38;5;28;01mreturn\u001b[39;00m \u001b[38;5;28;43mself\u001b[39;49m\u001b[43m.\u001b[49m\u001b[43mapply_standard\u001b[49m\u001b[43m(\u001b[49m\u001b[43m)\u001b[49m\n",
      "\u001b[36mFile \u001b[39m\u001b[32m~/group-6-final-project/project-env/lib/python3.12/site-packages/pandas/core/apply.py:1507\u001b[39m, in \u001b[36mSeriesApply.apply_standard\u001b[39m\u001b[34m(self)\u001b[39m\n\u001b[32m   1501\u001b[39m \u001b[38;5;66;03m# row-wise access\u001b[39;00m\n\u001b[32m   1502\u001b[39m \u001b[38;5;66;03m# apply doesn't have a `na_action` keyword and for backward compat reasons\u001b[39;00m\n\u001b[32m   1503\u001b[39m \u001b[38;5;66;03m# we need to give `na_action=\"ignore\"` for categorical data.\u001b[39;00m\n\u001b[32m   1504\u001b[39m \u001b[38;5;66;03m# TODO: remove the `na_action=\"ignore\"` when that default has been changed in\u001b[39;00m\n\u001b[32m   1505\u001b[39m \u001b[38;5;66;03m#  Categorical (GH51645).\u001b[39;00m\n\u001b[32m   1506\u001b[39m action = \u001b[33m\"\u001b[39m\u001b[33mignore\u001b[39m\u001b[33m\"\u001b[39m \u001b[38;5;28;01mif\u001b[39;00m \u001b[38;5;28misinstance\u001b[39m(obj.dtype, CategoricalDtype) \u001b[38;5;28;01melse\u001b[39;00m \u001b[38;5;28;01mNone\u001b[39;00m\n\u001b[32m-> \u001b[39m\u001b[32m1507\u001b[39m mapped = \u001b[43mobj\u001b[49m\u001b[43m.\u001b[49m\u001b[43m_map_values\u001b[49m\u001b[43m(\u001b[49m\n\u001b[32m   1508\u001b[39m \u001b[43m    \u001b[49m\u001b[43mmapper\u001b[49m\u001b[43m=\u001b[49m\u001b[43mcurried\u001b[49m\u001b[43m,\u001b[49m\u001b[43m \u001b[49m\u001b[43mna_action\u001b[49m\u001b[43m=\u001b[49m\u001b[43maction\u001b[49m\u001b[43m,\u001b[49m\u001b[43m \u001b[49m\u001b[43mconvert\u001b[49m\u001b[43m=\u001b[49m\u001b[38;5;28;43mself\u001b[39;49m\u001b[43m.\u001b[49m\u001b[43mconvert_dtype\u001b[49m\n\u001b[32m   1509\u001b[39m \u001b[43m\u001b[49m\u001b[43m)\u001b[49m\n\u001b[32m   1511\u001b[39m \u001b[38;5;28;01mif\u001b[39;00m \u001b[38;5;28mlen\u001b[39m(mapped) \u001b[38;5;129;01mand\u001b[39;00m \u001b[38;5;28misinstance\u001b[39m(mapped[\u001b[32m0\u001b[39m], ABCSeries):\n\u001b[32m   1512\u001b[39m     \u001b[38;5;66;03m# GH#43986 Need to do list(mapped) in order to get treated as nested\u001b[39;00m\n\u001b[32m   1513\u001b[39m     \u001b[38;5;66;03m#  See also GH#25959 regarding EA support\u001b[39;00m\n\u001b[32m   1514\u001b[39m     \u001b[38;5;28;01mreturn\u001b[39;00m obj._constructor_expanddim(\u001b[38;5;28mlist\u001b[39m(mapped), index=obj.index)\n",
      "\u001b[36mFile \u001b[39m\u001b[32m~/group-6-final-project/project-env/lib/python3.12/site-packages/pandas/core/base.py:921\u001b[39m, in \u001b[36mIndexOpsMixin._map_values\u001b[39m\u001b[34m(self, mapper, na_action, convert)\u001b[39m\n\u001b[32m    918\u001b[39m \u001b[38;5;28;01mif\u001b[39;00m \u001b[38;5;28misinstance\u001b[39m(arr, ExtensionArray):\n\u001b[32m    919\u001b[39m     \u001b[38;5;28;01mreturn\u001b[39;00m arr.map(mapper, na_action=na_action)\n\u001b[32m--> \u001b[39m\u001b[32m921\u001b[39m \u001b[38;5;28;01mreturn\u001b[39;00m \u001b[43malgorithms\u001b[49m\u001b[43m.\u001b[49m\u001b[43mmap_array\u001b[49m\u001b[43m(\u001b[49m\u001b[43marr\u001b[49m\u001b[43m,\u001b[49m\u001b[43m \u001b[49m\u001b[43mmapper\u001b[49m\u001b[43m,\u001b[49m\u001b[43m \u001b[49m\u001b[43mna_action\u001b[49m\u001b[43m=\u001b[49m\u001b[43mna_action\u001b[49m\u001b[43m,\u001b[49m\u001b[43m \u001b[49m\u001b[43mconvert\u001b[49m\u001b[43m=\u001b[49m\u001b[43mconvert\u001b[49m\u001b[43m)\u001b[49m\n",
      "\u001b[36mFile \u001b[39m\u001b[32m~/group-6-final-project/project-env/lib/python3.12/site-packages/pandas/core/algorithms.py:1743\u001b[39m, in \u001b[36mmap_array\u001b[39m\u001b[34m(arr, mapper, na_action, convert)\u001b[39m\n\u001b[32m   1741\u001b[39m values = arr.astype(\u001b[38;5;28mobject\u001b[39m, copy=\u001b[38;5;28;01mFalse\u001b[39;00m)\n\u001b[32m   1742\u001b[39m \u001b[38;5;28;01mif\u001b[39;00m na_action \u001b[38;5;129;01mis\u001b[39;00m \u001b[38;5;28;01mNone\u001b[39;00m:\n\u001b[32m-> \u001b[39m\u001b[32m1743\u001b[39m     \u001b[38;5;28;01mreturn\u001b[39;00m \u001b[43mlib\u001b[49m\u001b[43m.\u001b[49m\u001b[43mmap_infer\u001b[49m\u001b[43m(\u001b[49m\u001b[43mvalues\u001b[49m\u001b[43m,\u001b[49m\u001b[43m \u001b[49m\u001b[43mmapper\u001b[49m\u001b[43m,\u001b[49m\u001b[43m \u001b[49m\u001b[43mconvert\u001b[49m\u001b[43m=\u001b[49m\u001b[43mconvert\u001b[49m\u001b[43m)\u001b[49m\n\u001b[32m   1744\u001b[39m \u001b[38;5;28;01melse\u001b[39;00m:\n\u001b[32m   1745\u001b[39m     \u001b[38;5;28;01mreturn\u001b[39;00m lib.map_infer_mask(\n\u001b[32m   1746\u001b[39m         values, mapper, mask=isna(values).view(np.uint8), convert=convert\n\u001b[32m   1747\u001b[39m     )\n",
      "\u001b[36mFile \u001b[39m\u001b[32mlib.pyx:2972\u001b[39m, in \u001b[36mpandas._libs.lib.map_infer\u001b[39m\u001b[34m()\u001b[39m\n",
      "\u001b[36mFile \u001b[39m\u001b[32m~/group-6-final-project/project-env/lib/python3.12/site-packages/tqdm/std.py:912\u001b[39m, in \u001b[36mtqdm.pandas.<locals>.inner_generator.<locals>.inner.<locals>.wrapper\u001b[39m\u001b[34m(*args, **kwargs)\u001b[39m\n\u001b[32m    906\u001b[39m \u001b[38;5;28;01mdef\u001b[39;00m\u001b[38;5;250m \u001b[39m\u001b[34mwrapper\u001b[39m(*args, **kwargs):\n\u001b[32m    907\u001b[39m     \u001b[38;5;66;03m# update tbar correctly\u001b[39;00m\n\u001b[32m    908\u001b[39m     \u001b[38;5;66;03m# it seems `pandas apply` calls `func` twice\u001b[39;00m\n\u001b[32m    909\u001b[39m     \u001b[38;5;66;03m# on the first column/row to decide whether it can\u001b[39;00m\n\u001b[32m    910\u001b[39m     \u001b[38;5;66;03m# take a fast or slow code path; so stop when t.total==t.n\u001b[39;00m\n\u001b[32m    911\u001b[39m     t.update(n=\u001b[32m1\u001b[39m \u001b[38;5;28;01mif\u001b[39;00m \u001b[38;5;129;01mnot\u001b[39;00m t.total \u001b[38;5;129;01mor\u001b[39;00m t.n < t.total \u001b[38;5;28;01melse\u001b[39;00m \u001b[32m0\u001b[39m)\n\u001b[32m--> \u001b[39m\u001b[32m912\u001b[39m     \u001b[38;5;28;01mreturn\u001b[39;00m \u001b[43mfunc\u001b[49m\u001b[43m(\u001b[49m\u001b[43m*\u001b[49m\u001b[43margs\u001b[49m\u001b[43m,\u001b[49m\u001b[43m \u001b[49m\u001b[43m*\u001b[49m\u001b[43m*\u001b[49m\u001b[43mkwargs\u001b[49m\u001b[43m)\u001b[49m\n",
      "\u001b[36mFile \u001b[39m\u001b[32m~/group-6-final-project/functions.py:238\u001b[39m, in \u001b[36membed_and_store_all_embeddings.<locals>.<lambda>\u001b[39m\u001b[34m(text)\u001b[39m\n\u001b[32m    234\u001b[39m batch_urls = batch_urls[mask]\n\u001b[32m    235\u001b[39m batch_titles = batch_titles[mask]\n\u001b[32m    237\u001b[39m batch_climatebert_embeddings = batch_texts.progress_apply(\n\u001b[32m--> \u001b[39m\u001b[32m238\u001b[39m     \u001b[38;5;28;01mlambda\u001b[39;00m text: \u001b[43mgenerate_embeddings_for_text\u001b[49m\u001b[43m(\u001b[49m\u001b[43mtext\u001b[49m\u001b[43m,\u001b[49m\u001b[43m \u001b[49m\u001b[43mclimatebert_model\u001b[49m\u001b[43m,\u001b[49m\u001b[43m \u001b[49m\u001b[43mtokenizer\u001b[49m\u001b[43m)\u001b[49m\n\u001b[32m    239\u001b[39m )\n\u001b[32m    240\u001b[39m batch_word2vec_embeddings = batch_texts.progress_apply(\n\u001b[32m    241\u001b[39m     \u001b[38;5;28;01mlambda\u001b[39;00m text: generate_word2vec_embedding_for_text(text, word2vec_model)\n\u001b[32m    242\u001b[39m )\n\u001b[32m    244\u001b[39m all_doc_ids.extend(batch_ids)\n",
      "\u001b[36mFile \u001b[39m\u001b[32m~/group-6-final-project/functions.py:49\u001b[39m, in \u001b[36mgenerate_embeddings_for_text\u001b[39m\u001b[34m(texts, model, tokenizer)\u001b[39m\n\u001b[32m     47\u001b[39m \u001b[38;5;66;03m# Get model output (without gradient calculation for efficiency)\u001b[39;00m\n\u001b[32m     48\u001b[39m \u001b[38;5;28;01mwith\u001b[39;00m torch.no_grad():\n\u001b[32m---> \u001b[39m\u001b[32m49\u001b[39m     model_output = \u001b[43mmodel\u001b[49m\u001b[43m(\u001b[49m\u001b[43m*\u001b[49m\u001b[43m*\u001b[49m\u001b[43mencoded_input\u001b[49m\u001b[43m)\u001b[49m\n\u001b[32m     51\u001b[39m \u001b[38;5;66;03m# Use the CLS token embedding as the sentence embedding\u001b[39;00m\n\u001b[32m     52\u001b[39m \u001b[38;5;66;03m# This is a simple approach - in practice, you might use more sophisticated pooling\u001b[39;00m\n\u001b[32m     53\u001b[39m sentence_embeddings = model_output.last_hidden_state[:, \u001b[32m0\u001b[39m, :]\n",
      "\u001b[36mFile \u001b[39m\u001b[32m~/group-6-final-project/project-env/lib/python3.12/site-packages/torch/nn/modules/module.py:1511\u001b[39m, in \u001b[36mModule._wrapped_call_impl\u001b[39m\u001b[34m(self, *args, **kwargs)\u001b[39m\n\u001b[32m   1509\u001b[39m     \u001b[38;5;28;01mreturn\u001b[39;00m \u001b[38;5;28mself\u001b[39m._compiled_call_impl(*args, **kwargs)  \u001b[38;5;66;03m# type: ignore[misc]\u001b[39;00m\n\u001b[32m   1510\u001b[39m \u001b[38;5;28;01melse\u001b[39;00m:\n\u001b[32m-> \u001b[39m\u001b[32m1511\u001b[39m     \u001b[38;5;28;01mreturn\u001b[39;00m \u001b[38;5;28;43mself\u001b[39;49m\u001b[43m.\u001b[49m\u001b[43m_call_impl\u001b[49m\u001b[43m(\u001b[49m\u001b[43m*\u001b[49m\u001b[43margs\u001b[49m\u001b[43m,\u001b[49m\u001b[43m \u001b[49m\u001b[43m*\u001b[49m\u001b[43m*\u001b[49m\u001b[43mkwargs\u001b[49m\u001b[43m)\u001b[49m\n",
      "\u001b[36mFile \u001b[39m\u001b[32m~/group-6-final-project/project-env/lib/python3.12/site-packages/torch/nn/modules/module.py:1520\u001b[39m, in \u001b[36mModule._call_impl\u001b[39m\u001b[34m(self, *args, **kwargs)\u001b[39m\n\u001b[32m   1515\u001b[39m \u001b[38;5;66;03m# If we don't have any hooks, we want to skip the rest of the logic in\u001b[39;00m\n\u001b[32m   1516\u001b[39m \u001b[38;5;66;03m# this function, and just call forward.\u001b[39;00m\n\u001b[32m   1517\u001b[39m \u001b[38;5;28;01mif\u001b[39;00m \u001b[38;5;129;01mnot\u001b[39;00m (\u001b[38;5;28mself\u001b[39m._backward_hooks \u001b[38;5;129;01mor\u001b[39;00m \u001b[38;5;28mself\u001b[39m._backward_pre_hooks \u001b[38;5;129;01mor\u001b[39;00m \u001b[38;5;28mself\u001b[39m._forward_hooks \u001b[38;5;129;01mor\u001b[39;00m \u001b[38;5;28mself\u001b[39m._forward_pre_hooks\n\u001b[32m   1518\u001b[39m         \u001b[38;5;129;01mor\u001b[39;00m _global_backward_pre_hooks \u001b[38;5;129;01mor\u001b[39;00m _global_backward_hooks\n\u001b[32m   1519\u001b[39m         \u001b[38;5;129;01mor\u001b[39;00m _global_forward_hooks \u001b[38;5;129;01mor\u001b[39;00m _global_forward_pre_hooks):\n\u001b[32m-> \u001b[39m\u001b[32m1520\u001b[39m     \u001b[38;5;28;01mreturn\u001b[39;00m \u001b[43mforward_call\u001b[49m\u001b[43m(\u001b[49m\u001b[43m*\u001b[49m\u001b[43margs\u001b[49m\u001b[43m,\u001b[49m\u001b[43m \u001b[49m\u001b[43m*\u001b[49m\u001b[43m*\u001b[49m\u001b[43mkwargs\u001b[49m\u001b[43m)\u001b[49m\n\u001b[32m   1522\u001b[39m \u001b[38;5;28;01mtry\u001b[39;00m:\n\u001b[32m   1523\u001b[39m     result = \u001b[38;5;28;01mNone\u001b[39;00m\n",
      "\u001b[36mFile \u001b[39m\u001b[32m~/group-6-final-project/project-env/lib/python3.12/site-packages/transformers/models/roberta/modeling_roberta.py:832\u001b[39m, in \u001b[36mRobertaModel.forward\u001b[39m\u001b[34m(self, input_ids, attention_mask, token_type_ids, position_ids, head_mask, inputs_embeds, encoder_hidden_states, encoder_attention_mask, past_key_values, use_cache, output_attentions, output_hidden_states, return_dict)\u001b[39m\n\u001b[32m    823\u001b[39m head_mask = \u001b[38;5;28mself\u001b[39m.get_head_mask(head_mask, \u001b[38;5;28mself\u001b[39m.config.num_hidden_layers)\n\u001b[32m    825\u001b[39m embedding_output = \u001b[38;5;28mself\u001b[39m.embeddings(\n\u001b[32m    826\u001b[39m     input_ids=input_ids,\n\u001b[32m    827\u001b[39m     position_ids=position_ids,\n\u001b[32m   (...)\u001b[39m\u001b[32m    830\u001b[39m     past_key_values_length=past_key_values_length,\n\u001b[32m    831\u001b[39m )\n\u001b[32m--> \u001b[39m\u001b[32m832\u001b[39m encoder_outputs = \u001b[38;5;28;43mself\u001b[39;49m\u001b[43m.\u001b[49m\u001b[43mencoder\u001b[49m\u001b[43m(\u001b[49m\n\u001b[32m    833\u001b[39m \u001b[43m    \u001b[49m\u001b[43membedding_output\u001b[49m\u001b[43m,\u001b[49m\n\u001b[32m    834\u001b[39m \u001b[43m    \u001b[49m\u001b[43mattention_mask\u001b[49m\u001b[43m=\u001b[49m\u001b[43mextended_attention_mask\u001b[49m\u001b[43m,\u001b[49m\n\u001b[32m    835\u001b[39m \u001b[43m    \u001b[49m\u001b[43mhead_mask\u001b[49m\u001b[43m=\u001b[49m\u001b[43mhead_mask\u001b[49m\u001b[43m,\u001b[49m\n\u001b[32m    836\u001b[39m \u001b[43m    \u001b[49m\u001b[43mencoder_hidden_states\u001b[49m\u001b[43m=\u001b[49m\u001b[43mencoder_hidden_states\u001b[49m\u001b[43m,\u001b[49m\n\u001b[32m    837\u001b[39m \u001b[43m    \u001b[49m\u001b[43mencoder_attention_mask\u001b[49m\u001b[43m=\u001b[49m\u001b[43mencoder_extended_attention_mask\u001b[49m\u001b[43m,\u001b[49m\n\u001b[32m    838\u001b[39m \u001b[43m    \u001b[49m\u001b[43mpast_key_values\u001b[49m\u001b[43m=\u001b[49m\u001b[43mpast_key_values\u001b[49m\u001b[43m,\u001b[49m\n\u001b[32m    839\u001b[39m \u001b[43m    \u001b[49m\u001b[43muse_cache\u001b[49m\u001b[43m=\u001b[49m\u001b[43muse_cache\u001b[49m\u001b[43m,\u001b[49m\n\u001b[32m    840\u001b[39m \u001b[43m    \u001b[49m\u001b[43moutput_attentions\u001b[49m\u001b[43m=\u001b[49m\u001b[43moutput_attentions\u001b[49m\u001b[43m,\u001b[49m\n\u001b[32m    841\u001b[39m \u001b[43m    \u001b[49m\u001b[43moutput_hidden_states\u001b[49m\u001b[43m=\u001b[49m\u001b[43moutput_hidden_states\u001b[49m\u001b[43m,\u001b[49m\n\u001b[32m    842\u001b[39m \u001b[43m    \u001b[49m\u001b[43mreturn_dict\u001b[49m\u001b[43m=\u001b[49m\u001b[43mreturn_dict\u001b[49m\u001b[43m,\u001b[49m\n\u001b[32m    843\u001b[39m \u001b[43m\u001b[49m\u001b[43m)\u001b[49m\n\u001b[32m    844\u001b[39m sequence_output = encoder_outputs[\u001b[32m0\u001b[39m]\n\u001b[32m    845\u001b[39m pooled_output = \u001b[38;5;28mself\u001b[39m.pooler(sequence_output) \u001b[38;5;28;01mif\u001b[39;00m \u001b[38;5;28mself\u001b[39m.pooler \u001b[38;5;129;01mis\u001b[39;00m \u001b[38;5;129;01mnot\u001b[39;00m \u001b[38;5;28;01mNone\u001b[39;00m \u001b[38;5;28;01melse\u001b[39;00m \u001b[38;5;28;01mNone\u001b[39;00m\n",
      "\u001b[36mFile \u001b[39m\u001b[32m~/group-6-final-project/project-env/lib/python3.12/site-packages/torch/nn/modules/module.py:1511\u001b[39m, in \u001b[36mModule._wrapped_call_impl\u001b[39m\u001b[34m(self, *args, **kwargs)\u001b[39m\n\u001b[32m   1509\u001b[39m     \u001b[38;5;28;01mreturn\u001b[39;00m \u001b[38;5;28mself\u001b[39m._compiled_call_impl(*args, **kwargs)  \u001b[38;5;66;03m# type: ignore[misc]\u001b[39;00m\n\u001b[32m   1510\u001b[39m \u001b[38;5;28;01melse\u001b[39;00m:\n\u001b[32m-> \u001b[39m\u001b[32m1511\u001b[39m     \u001b[38;5;28;01mreturn\u001b[39;00m \u001b[38;5;28;43mself\u001b[39;49m\u001b[43m.\u001b[49m\u001b[43m_call_impl\u001b[49m\u001b[43m(\u001b[49m\u001b[43m*\u001b[49m\u001b[43margs\u001b[49m\u001b[43m,\u001b[49m\u001b[43m \u001b[49m\u001b[43m*\u001b[49m\u001b[43m*\u001b[49m\u001b[43mkwargs\u001b[49m\u001b[43m)\u001b[49m\n",
      "\u001b[36mFile \u001b[39m\u001b[32m~/group-6-final-project/project-env/lib/python3.12/site-packages/torch/nn/modules/module.py:1520\u001b[39m, in \u001b[36mModule._call_impl\u001b[39m\u001b[34m(self, *args, **kwargs)\u001b[39m\n\u001b[32m   1515\u001b[39m \u001b[38;5;66;03m# If we don't have any hooks, we want to skip the rest of the logic in\u001b[39;00m\n\u001b[32m   1516\u001b[39m \u001b[38;5;66;03m# this function, and just call forward.\u001b[39;00m\n\u001b[32m   1517\u001b[39m \u001b[38;5;28;01mif\u001b[39;00m \u001b[38;5;129;01mnot\u001b[39;00m (\u001b[38;5;28mself\u001b[39m._backward_hooks \u001b[38;5;129;01mor\u001b[39;00m \u001b[38;5;28mself\u001b[39m._backward_pre_hooks \u001b[38;5;129;01mor\u001b[39;00m \u001b[38;5;28mself\u001b[39m._forward_hooks \u001b[38;5;129;01mor\u001b[39;00m \u001b[38;5;28mself\u001b[39m._forward_pre_hooks\n\u001b[32m   1518\u001b[39m         \u001b[38;5;129;01mor\u001b[39;00m _global_backward_pre_hooks \u001b[38;5;129;01mor\u001b[39;00m _global_backward_hooks\n\u001b[32m   1519\u001b[39m         \u001b[38;5;129;01mor\u001b[39;00m _global_forward_hooks \u001b[38;5;129;01mor\u001b[39;00m _global_forward_pre_hooks):\n\u001b[32m-> \u001b[39m\u001b[32m1520\u001b[39m     \u001b[38;5;28;01mreturn\u001b[39;00m \u001b[43mforward_call\u001b[49m\u001b[43m(\u001b[49m\u001b[43m*\u001b[49m\u001b[43margs\u001b[49m\u001b[43m,\u001b[49m\u001b[43m \u001b[49m\u001b[43m*\u001b[49m\u001b[43m*\u001b[49m\u001b[43mkwargs\u001b[49m\u001b[43m)\u001b[49m\n\u001b[32m   1522\u001b[39m \u001b[38;5;28;01mtry\u001b[39;00m:\n\u001b[32m   1523\u001b[39m     result = \u001b[38;5;28;01mNone\u001b[39;00m\n",
      "\u001b[36mFile \u001b[39m\u001b[32m~/group-6-final-project/project-env/lib/python3.12/site-packages/transformers/models/roberta/modeling_roberta.py:521\u001b[39m, in \u001b[36mRobertaEncoder.forward\u001b[39m\u001b[34m(self, hidden_states, attention_mask, head_mask, encoder_hidden_states, encoder_attention_mask, past_key_values, use_cache, output_attentions, output_hidden_states, return_dict)\u001b[39m\n\u001b[32m    510\u001b[39m     layer_outputs = \u001b[38;5;28mself\u001b[39m._gradient_checkpointing_func(\n\u001b[32m    511\u001b[39m         layer_module.\u001b[34m__call__\u001b[39m,\n\u001b[32m    512\u001b[39m         hidden_states,\n\u001b[32m   (...)\u001b[39m\u001b[32m    518\u001b[39m         output_attentions,\n\u001b[32m    519\u001b[39m     )\n\u001b[32m    520\u001b[39m \u001b[38;5;28;01melse\u001b[39;00m:\n\u001b[32m--> \u001b[39m\u001b[32m521\u001b[39m     layer_outputs = \u001b[43mlayer_module\u001b[49m\u001b[43m(\u001b[49m\n\u001b[32m    522\u001b[39m \u001b[43m        \u001b[49m\u001b[43mhidden_states\u001b[49m\u001b[43m,\u001b[49m\n\u001b[32m    523\u001b[39m \u001b[43m        \u001b[49m\u001b[43mattention_mask\u001b[49m\u001b[43m,\u001b[49m\n\u001b[32m    524\u001b[39m \u001b[43m        \u001b[49m\u001b[43mlayer_head_mask\u001b[49m\u001b[43m,\u001b[49m\n\u001b[32m    525\u001b[39m \u001b[43m        \u001b[49m\u001b[43mencoder_hidden_states\u001b[49m\u001b[43m,\u001b[49m\n\u001b[32m    526\u001b[39m \u001b[43m        \u001b[49m\u001b[43mencoder_attention_mask\u001b[49m\u001b[43m,\u001b[49m\n\u001b[32m    527\u001b[39m \u001b[43m        \u001b[49m\u001b[43mpast_key_value\u001b[49m\u001b[43m,\u001b[49m\n\u001b[32m    528\u001b[39m \u001b[43m        \u001b[49m\u001b[43moutput_attentions\u001b[49m\u001b[43m,\u001b[49m\n\u001b[32m    529\u001b[39m \u001b[43m    \u001b[49m\u001b[43m)\u001b[49m\n\u001b[32m    531\u001b[39m hidden_states = layer_outputs[\u001b[32m0\u001b[39m]\n\u001b[32m    532\u001b[39m \u001b[38;5;28;01mif\u001b[39;00m use_cache:\n",
      "\u001b[36mFile \u001b[39m\u001b[32m~/group-6-final-project/project-env/lib/python3.12/site-packages/torch/nn/modules/module.py:1511\u001b[39m, in \u001b[36mModule._wrapped_call_impl\u001b[39m\u001b[34m(self, *args, **kwargs)\u001b[39m\n\u001b[32m   1509\u001b[39m     \u001b[38;5;28;01mreturn\u001b[39;00m \u001b[38;5;28mself\u001b[39m._compiled_call_impl(*args, **kwargs)  \u001b[38;5;66;03m# type: ignore[misc]\u001b[39;00m\n\u001b[32m   1510\u001b[39m \u001b[38;5;28;01melse\u001b[39;00m:\n\u001b[32m-> \u001b[39m\u001b[32m1511\u001b[39m     \u001b[38;5;28;01mreturn\u001b[39;00m \u001b[38;5;28;43mself\u001b[39;49m\u001b[43m.\u001b[49m\u001b[43m_call_impl\u001b[49m\u001b[43m(\u001b[49m\u001b[43m*\u001b[49m\u001b[43margs\u001b[49m\u001b[43m,\u001b[49m\u001b[43m \u001b[49m\u001b[43m*\u001b[49m\u001b[43m*\u001b[49m\u001b[43mkwargs\u001b[49m\u001b[43m)\u001b[49m\n",
      "\u001b[36mFile \u001b[39m\u001b[32m~/group-6-final-project/project-env/lib/python3.12/site-packages/torch/nn/modules/module.py:1520\u001b[39m, in \u001b[36mModule._call_impl\u001b[39m\u001b[34m(self, *args, **kwargs)\u001b[39m\n\u001b[32m   1515\u001b[39m \u001b[38;5;66;03m# If we don't have any hooks, we want to skip the rest of the logic in\u001b[39;00m\n\u001b[32m   1516\u001b[39m \u001b[38;5;66;03m# this function, and just call forward.\u001b[39;00m\n\u001b[32m   1517\u001b[39m \u001b[38;5;28;01mif\u001b[39;00m \u001b[38;5;129;01mnot\u001b[39;00m (\u001b[38;5;28mself\u001b[39m._backward_hooks \u001b[38;5;129;01mor\u001b[39;00m \u001b[38;5;28mself\u001b[39m._backward_pre_hooks \u001b[38;5;129;01mor\u001b[39;00m \u001b[38;5;28mself\u001b[39m._forward_hooks \u001b[38;5;129;01mor\u001b[39;00m \u001b[38;5;28mself\u001b[39m._forward_pre_hooks\n\u001b[32m   1518\u001b[39m         \u001b[38;5;129;01mor\u001b[39;00m _global_backward_pre_hooks \u001b[38;5;129;01mor\u001b[39;00m _global_backward_hooks\n\u001b[32m   1519\u001b[39m         \u001b[38;5;129;01mor\u001b[39;00m _global_forward_hooks \u001b[38;5;129;01mor\u001b[39;00m _global_forward_pre_hooks):\n\u001b[32m-> \u001b[39m\u001b[32m1520\u001b[39m     \u001b[38;5;28;01mreturn\u001b[39;00m \u001b[43mforward_call\u001b[49m\u001b[43m(\u001b[49m\u001b[43m*\u001b[49m\u001b[43margs\u001b[49m\u001b[43m,\u001b[49m\u001b[43m \u001b[49m\u001b[43m*\u001b[49m\u001b[43m*\u001b[49m\u001b[43mkwargs\u001b[49m\u001b[43m)\u001b[49m\n\u001b[32m   1522\u001b[39m \u001b[38;5;28;01mtry\u001b[39;00m:\n\u001b[32m   1523\u001b[39m     result = \u001b[38;5;28;01mNone\u001b[39;00m\n",
      "\u001b[36mFile \u001b[39m\u001b[32m~/group-6-final-project/project-env/lib/python3.12/site-packages/transformers/models/roberta/modeling_roberta.py:452\u001b[39m, in \u001b[36mRobertaLayer.forward\u001b[39m\u001b[34m(self, hidden_states, attention_mask, head_mask, encoder_hidden_states, encoder_attention_mask, past_key_value, output_attentions)\u001b[39m\n\u001b[32m    449\u001b[39m     cross_attn_present_key_value = cross_attention_outputs[-\u001b[32m1\u001b[39m]\n\u001b[32m    450\u001b[39m     present_key_value = present_key_value + cross_attn_present_key_value\n\u001b[32m--> \u001b[39m\u001b[32m452\u001b[39m layer_output = \u001b[43mapply_chunking_to_forward\u001b[49m\u001b[43m(\u001b[49m\n\u001b[32m    453\u001b[39m \u001b[43m    \u001b[49m\u001b[38;5;28;43mself\u001b[39;49m\u001b[43m.\u001b[49m\u001b[43mfeed_forward_chunk\u001b[49m\u001b[43m,\u001b[49m\u001b[43m \u001b[49m\u001b[38;5;28;43mself\u001b[39;49m\u001b[43m.\u001b[49m\u001b[43mchunk_size_feed_forward\u001b[49m\u001b[43m,\u001b[49m\u001b[43m \u001b[49m\u001b[38;5;28;43mself\u001b[39;49m\u001b[43m.\u001b[49m\u001b[43mseq_len_dim\u001b[49m\u001b[43m,\u001b[49m\u001b[43m \u001b[49m\u001b[43mattention_output\u001b[49m\n\u001b[32m    454\u001b[39m \u001b[43m\u001b[49m\u001b[43m)\u001b[49m\n\u001b[32m    455\u001b[39m outputs = (layer_output,) + outputs\n\u001b[32m    457\u001b[39m \u001b[38;5;66;03m# if decoder, return the attn key/values as the last output\u001b[39;00m\n",
      "\u001b[36mFile \u001b[39m\u001b[32m~/group-6-final-project/project-env/lib/python3.12/site-packages/transformers/pytorch_utils.py:238\u001b[39m, in \u001b[36mapply_chunking_to_forward\u001b[39m\u001b[34m(forward_fn, chunk_size, chunk_dim, *input_tensors)\u001b[39m\n\u001b[32m    235\u001b[39m     \u001b[38;5;66;03m# concatenate output at same dimension\u001b[39;00m\n\u001b[32m    236\u001b[39m     \u001b[38;5;28;01mreturn\u001b[39;00m torch.cat(output_chunks, dim=chunk_dim)\n\u001b[32m--> \u001b[39m\u001b[32m238\u001b[39m \u001b[38;5;28;01mreturn\u001b[39;00m \u001b[43mforward_fn\u001b[49m\u001b[43m(\u001b[49m\u001b[43m*\u001b[49m\u001b[43minput_tensors\u001b[49m\u001b[43m)\u001b[49m\n",
      "\u001b[36mFile \u001b[39m\u001b[32m~/group-6-final-project/project-env/lib/python3.12/site-packages/transformers/models/roberta/modeling_roberta.py:465\u001b[39m, in \u001b[36mRobertaLayer.feed_forward_chunk\u001b[39m\u001b[34m(self, attention_output)\u001b[39m\n\u001b[32m    463\u001b[39m \u001b[38;5;28;01mdef\u001b[39;00m\u001b[38;5;250m \u001b[39m\u001b[34mfeed_forward_chunk\u001b[39m(\u001b[38;5;28mself\u001b[39m, attention_output):\n\u001b[32m    464\u001b[39m     intermediate_output = \u001b[38;5;28mself\u001b[39m.intermediate(attention_output)\n\u001b[32m--> \u001b[39m\u001b[32m465\u001b[39m     layer_output = \u001b[38;5;28;43mself\u001b[39;49m\u001b[43m.\u001b[49m\u001b[43moutput\u001b[49m\u001b[43m(\u001b[49m\u001b[43mintermediate_output\u001b[49m\u001b[43m,\u001b[49m\u001b[43m \u001b[49m\u001b[43mattention_output\u001b[49m\u001b[43m)\u001b[49m\n\u001b[32m    466\u001b[39m     \u001b[38;5;28;01mreturn\u001b[39;00m layer_output\n",
      "\u001b[36mFile \u001b[39m\u001b[32m~/group-6-final-project/project-env/lib/python3.12/site-packages/torch/nn/modules/module.py:1511\u001b[39m, in \u001b[36mModule._wrapped_call_impl\u001b[39m\u001b[34m(self, *args, **kwargs)\u001b[39m\n\u001b[32m   1509\u001b[39m     \u001b[38;5;28;01mreturn\u001b[39;00m \u001b[38;5;28mself\u001b[39m._compiled_call_impl(*args, **kwargs)  \u001b[38;5;66;03m# type: ignore[misc]\u001b[39;00m\n\u001b[32m   1510\u001b[39m \u001b[38;5;28;01melse\u001b[39;00m:\n\u001b[32m-> \u001b[39m\u001b[32m1511\u001b[39m     \u001b[38;5;28;01mreturn\u001b[39;00m \u001b[38;5;28;43mself\u001b[39;49m\u001b[43m.\u001b[49m\u001b[43m_call_impl\u001b[49m\u001b[43m(\u001b[49m\u001b[43m*\u001b[49m\u001b[43margs\u001b[49m\u001b[43m,\u001b[49m\u001b[43m \u001b[49m\u001b[43m*\u001b[49m\u001b[43m*\u001b[49m\u001b[43mkwargs\u001b[49m\u001b[43m)\u001b[49m\n",
      "\u001b[36mFile \u001b[39m\u001b[32m~/group-6-final-project/project-env/lib/python3.12/site-packages/torch/nn/modules/module.py:1520\u001b[39m, in \u001b[36mModule._call_impl\u001b[39m\u001b[34m(self, *args, **kwargs)\u001b[39m\n\u001b[32m   1515\u001b[39m \u001b[38;5;66;03m# If we don't have any hooks, we want to skip the rest of the logic in\u001b[39;00m\n\u001b[32m   1516\u001b[39m \u001b[38;5;66;03m# this function, and just call forward.\u001b[39;00m\n\u001b[32m   1517\u001b[39m \u001b[38;5;28;01mif\u001b[39;00m \u001b[38;5;129;01mnot\u001b[39;00m (\u001b[38;5;28mself\u001b[39m._backward_hooks \u001b[38;5;129;01mor\u001b[39;00m \u001b[38;5;28mself\u001b[39m._backward_pre_hooks \u001b[38;5;129;01mor\u001b[39;00m \u001b[38;5;28mself\u001b[39m._forward_hooks \u001b[38;5;129;01mor\u001b[39;00m \u001b[38;5;28mself\u001b[39m._forward_pre_hooks\n\u001b[32m   1518\u001b[39m         \u001b[38;5;129;01mor\u001b[39;00m _global_backward_pre_hooks \u001b[38;5;129;01mor\u001b[39;00m _global_backward_hooks\n\u001b[32m   1519\u001b[39m         \u001b[38;5;129;01mor\u001b[39;00m _global_forward_hooks \u001b[38;5;129;01mor\u001b[39;00m _global_forward_pre_hooks):\n\u001b[32m-> \u001b[39m\u001b[32m1520\u001b[39m     \u001b[38;5;28;01mreturn\u001b[39;00m \u001b[43mforward_call\u001b[49m\u001b[43m(\u001b[49m\u001b[43m*\u001b[49m\u001b[43margs\u001b[49m\u001b[43m,\u001b[49m\u001b[43m \u001b[49m\u001b[43m*\u001b[49m\u001b[43m*\u001b[49m\u001b[43mkwargs\u001b[49m\u001b[43m)\u001b[49m\n\u001b[32m   1522\u001b[39m \u001b[38;5;28;01mtry\u001b[39;00m:\n\u001b[32m   1523\u001b[39m     result = \u001b[38;5;28;01mNone\u001b[39;00m\n",
      "\u001b[36mFile \u001b[39m\u001b[32m~/group-6-final-project/project-env/lib/python3.12/site-packages/transformers/models/roberta/modeling_roberta.py:376\u001b[39m, in \u001b[36mRobertaOutput.forward\u001b[39m\u001b[34m(self, hidden_states, input_tensor)\u001b[39m\n\u001b[32m    375\u001b[39m \u001b[38;5;28;01mdef\u001b[39;00m\u001b[38;5;250m \u001b[39m\u001b[34mforward\u001b[39m(\u001b[38;5;28mself\u001b[39m, hidden_states: torch.Tensor, input_tensor: torch.Tensor) -> torch.Tensor:\n\u001b[32m--> \u001b[39m\u001b[32m376\u001b[39m     hidden_states = \u001b[38;5;28;43mself\u001b[39;49m\u001b[43m.\u001b[49m\u001b[43mdense\u001b[49m\u001b[43m(\u001b[49m\u001b[43mhidden_states\u001b[49m\u001b[43m)\u001b[49m\n\u001b[32m    377\u001b[39m     hidden_states = \u001b[38;5;28mself\u001b[39m.dropout(hidden_states)\n\u001b[32m    378\u001b[39m     hidden_states = \u001b[38;5;28mself\u001b[39m.LayerNorm(hidden_states + input_tensor)\n",
      "\u001b[36mFile \u001b[39m\u001b[32m~/group-6-final-project/project-env/lib/python3.12/site-packages/torch/nn/modules/module.py:1511\u001b[39m, in \u001b[36mModule._wrapped_call_impl\u001b[39m\u001b[34m(self, *args, **kwargs)\u001b[39m\n\u001b[32m   1509\u001b[39m     \u001b[38;5;28;01mreturn\u001b[39;00m \u001b[38;5;28mself\u001b[39m._compiled_call_impl(*args, **kwargs)  \u001b[38;5;66;03m# type: ignore[misc]\u001b[39;00m\n\u001b[32m   1510\u001b[39m \u001b[38;5;28;01melse\u001b[39;00m:\n\u001b[32m-> \u001b[39m\u001b[32m1511\u001b[39m     \u001b[38;5;28;01mreturn\u001b[39;00m \u001b[38;5;28;43mself\u001b[39;49m\u001b[43m.\u001b[49m\u001b[43m_call_impl\u001b[49m\u001b[43m(\u001b[49m\u001b[43m*\u001b[49m\u001b[43margs\u001b[49m\u001b[43m,\u001b[49m\u001b[43m \u001b[49m\u001b[43m*\u001b[49m\u001b[43m*\u001b[49m\u001b[43mkwargs\u001b[49m\u001b[43m)\u001b[49m\n",
      "\u001b[36mFile \u001b[39m\u001b[32m~/group-6-final-project/project-env/lib/python3.12/site-packages/torch/nn/modules/module.py:1520\u001b[39m, in \u001b[36mModule._call_impl\u001b[39m\u001b[34m(self, *args, **kwargs)\u001b[39m\n\u001b[32m   1515\u001b[39m \u001b[38;5;66;03m# If we don't have any hooks, we want to skip the rest of the logic in\u001b[39;00m\n\u001b[32m   1516\u001b[39m \u001b[38;5;66;03m# this function, and just call forward.\u001b[39;00m\n\u001b[32m   1517\u001b[39m \u001b[38;5;28;01mif\u001b[39;00m \u001b[38;5;129;01mnot\u001b[39;00m (\u001b[38;5;28mself\u001b[39m._backward_hooks \u001b[38;5;129;01mor\u001b[39;00m \u001b[38;5;28mself\u001b[39m._backward_pre_hooks \u001b[38;5;129;01mor\u001b[39;00m \u001b[38;5;28mself\u001b[39m._forward_hooks \u001b[38;5;129;01mor\u001b[39;00m \u001b[38;5;28mself\u001b[39m._forward_pre_hooks\n\u001b[32m   1518\u001b[39m         \u001b[38;5;129;01mor\u001b[39;00m _global_backward_pre_hooks \u001b[38;5;129;01mor\u001b[39;00m _global_backward_hooks\n\u001b[32m   1519\u001b[39m         \u001b[38;5;129;01mor\u001b[39;00m _global_forward_hooks \u001b[38;5;129;01mor\u001b[39;00m _global_forward_pre_hooks):\n\u001b[32m-> \u001b[39m\u001b[32m1520\u001b[39m     \u001b[38;5;28;01mreturn\u001b[39;00m \u001b[43mforward_call\u001b[49m\u001b[43m(\u001b[49m\u001b[43m*\u001b[49m\u001b[43margs\u001b[49m\u001b[43m,\u001b[49m\u001b[43m \u001b[49m\u001b[43m*\u001b[49m\u001b[43m*\u001b[49m\u001b[43mkwargs\u001b[49m\u001b[43m)\u001b[49m\n\u001b[32m   1522\u001b[39m \u001b[38;5;28;01mtry\u001b[39;00m:\n\u001b[32m   1523\u001b[39m     result = \u001b[38;5;28;01mNone\u001b[39;00m\n",
      "\u001b[36mFile \u001b[39m\u001b[32m~/group-6-final-project/project-env/lib/python3.12/site-packages/torch/nn/modules/linear.py:116\u001b[39m, in \u001b[36mLinear.forward\u001b[39m\u001b[34m(self, input)\u001b[39m\n\u001b[32m    115\u001b[39m \u001b[38;5;28;01mdef\u001b[39;00m\u001b[38;5;250m \u001b[39m\u001b[34mforward\u001b[39m(\u001b[38;5;28mself\u001b[39m, \u001b[38;5;28minput\u001b[39m: Tensor) -> Tensor:\n\u001b[32m--> \u001b[39m\u001b[32m116\u001b[39m     \u001b[38;5;28;01mreturn\u001b[39;00m \u001b[43mF\u001b[49m\u001b[43m.\u001b[49m\u001b[43mlinear\u001b[49m\u001b[43m(\u001b[49m\u001b[38;5;28;43minput\u001b[39;49m\u001b[43m,\u001b[49m\u001b[43m \u001b[49m\u001b[38;5;28;43mself\u001b[39;49m\u001b[43m.\u001b[49m\u001b[43mweight\u001b[49m\u001b[43m,\u001b[49m\u001b[43m \u001b[49m\u001b[38;5;28;43mself\u001b[39;49m\u001b[43m.\u001b[49m\u001b[43mbias\u001b[49m\u001b[43m)\u001b[49m\n",
      "\u001b[31mKeyboardInterrupt\u001b[39m: "
=======
     "data": {
      "application/vnd.jupyter.widget-view+json": {
       "model_id": "7b39f67987574bd2b524c43f1ebc7fe0",
       "version_major": 2,
       "version_minor": 0
      },
      "text/plain": [
       "  0%|          | 0/9998 [00:00<?, ?it/s]"
      ]
     },
     "metadata": {},
     "output_type": "display_data"
    },
    {
     "data": {
      "application/vnd.jupyter.widget-view+json": {
       "model_id": "a92c3e2acf3d46d3a1108d4072294ea1",
       "version_major": 2,
       "version_minor": 0
      },
      "text/plain": [
       "  0%|          | 0/6038 [00:00<?, ?it/s]"
      ]
     },
     "metadata": {},
     "output_type": "display_data"
    },
    {
     "data": {
      "application/vnd.jupyter.widget-view+json": {
       "model_id": "8929b26aadf34bb8809871ff7c7ec629",
       "version_major": 2,
       "version_minor": 0
      },
      "text/plain": [
       "  0%|          | 0/6038 [00:00<?, ?it/s]"
      ]
     },
     "metadata": {},
     "output_type": "display_data"
    },
    {
     "data": {
      "application/vnd.jupyter.widget-view+json": {
       "model_id": "f7a9143040a04b9bbf18130d8c2d07df",
       "version_major": 2,
       "version_minor": 0
      },
      "text/plain": [
       "Uploading ALB:   0%|          | 0/16036 [00:00<?, ?it/s]"
      ]
     },
     "metadata": {},
     "output_type": "display_data"
    },
    {
     "name": "stdout",
     "output_type": "stream",
     "text": [
      "\n",
      "✅ All ClimateBERT and Word2Vec embeddings uploaded directly.\n"
>>>>>>> 75c09895
     ]
    }
   ],
   "source": [
    "#Embedding and storing all embeddings in the database\n",
    "\n",
    "embed_and_store_all_embeddings(df, engine)\n"
   ]
  }
 ],
 "metadata": {
  "kernelspec": {
<<<<<<< HEAD
   "display_name": "project-env",
=======
   "display_name": ".venv",
>>>>>>> 75c09895
   "language": "python",
   "name": "python3"
  },
  "language_info": {
   "codemirror_mode": {
    "name": "ipython",
    "version": 3
   },
   "file_extension": ".py",
   "mimetype": "text/x-python",
   "name": "python",
   "nbconvert_exporter": "python",
   "pygments_lexer": "ipython3",
<<<<<<< HEAD
   "version": "3.12.4"
=======
   "version": "3.12.0"
>>>>>>> 75c09895
  }
 },
 "nbformat": 4,
 "nbformat_minor": 5
}<|MERGE_RESOLUTION|>--- conflicted
+++ resolved
@@ -81,11 +81,7 @@
   },
   {
    "cell_type": "code",
-<<<<<<< HEAD
    "execution_count": null,
-=======
-   "execution_count": 16,
->>>>>>> 75c09895
    "id": "df9578b0",
    "metadata": {},
    "outputs": [
@@ -136,17 +132,12 @@
        "  <tbody>\n",
        "    <tr>\n",
        "      <th>0</th>\n",
-<<<<<<< HEAD
        "      <td>CCLW.document.i00000002.n0000</td>\n",
-=======
-       "      <td>CCLW.document.i00001343.n0000</td>\n",
->>>>>>> 75c09895
        "      <td>None</td>\n",
        "      <td>None</td>\n",
        "      <td>Laws and Policies</td>\n",
        "      <td>CCLW.corpus.i00000001.n0000</td>\n",
        "      <td>Executive</td>\n",
-<<<<<<< HEAD
        "      <td>&lt;p&gt;&lt;span style=\"font-size: 10pt;font-family: A...</td>\n",
        "      <td>National Energy and Climate Plan 2019 Draft</td>\n",
        "      <td>CCLW.family.i00000001.n0000</td>\n",
@@ -161,37 +152,16 @@
        "      <td>{{70.452,123.7392},{524.1816,123.7392},{524.18...</td>\n",
        "      <td>0.0</td>\n",
        "      <td>Draft of the National Energy and Climate Plan ...</td>\n",
-=======
-       "      <td>&lt;p&gt;The national vision on combatting climate c...</td>\n",
-       "      <td>National Strategy on Climate Change and Action...</td>\n",
-       "      <td>CCLW.family.i00001342.n0000</td>\n",
-       "      <td>national-strategy-on-climate-change-and-action...</td>\n",
-       "      <td>...</td>\n",
-       "      <td>None</td>\n",
-       "      <td>None</td>\n",
-       "      <td>None</td>\n",
-       "      <td>None</td>\n",
-       "      <td>None</td>\n",
-       "      <td>NaN</td>\n",
-       "      <td>None</td>\n",
-       "      <td>NaN</td>\n",
-       "      <td>None</td>\n",
->>>>>>> 75c09895
        "      <td>0</td>\n",
        "    </tr>\n",
        "    <tr>\n",
        "      <th>1</th>\n",
-<<<<<<< HEAD
        "      <td>CCLW.document.i00000002.n0000</td>\n",
-=======
-       "      <td>CCLW.document.i00001343.n0000</td>\n",
->>>>>>> 75c09895
        "      <td>None</td>\n",
        "      <td>None</td>\n",
        "      <td>Laws and Policies</td>\n",
        "      <td>CCLW.corpus.i00000001.n0000</td>\n",
        "      <td>Executive</td>\n",
-<<<<<<< HEAD
        "      <td>&lt;p&gt;&lt;span style=\"font-size: 10pt;font-family: A...</td>\n",
        "      <td>National Energy and Climate Plan 2019 Draft</td>\n",
        "      <td>CCLW.family.i00000001.n0000</td>\n",
@@ -207,23 +177,6 @@
        "      <td>0.0</td>\n",
        "      <td>July 2021</td>\n",
        "      <td>1</td>\n",
-=======
-       "      <td>&lt;p&gt;The national vision on combatting climate c...</td>\n",
-       "      <td>National Strategy on Climate Change and Action...</td>\n",
-       "      <td>CCLW.family.i00001342.n0000</td>\n",
-       "      <td>national-strategy-on-climate-change-and-action...</td>\n",
-       "      <td>...</td>\n",
-       "      <td>None</td>\n",
-       "      <td>None</td>\n",
-       "      <td>None</td>\n",
-       "      <td>None</td>\n",
-       "      <td>None</td>\n",
-       "      <td>NaN</td>\n",
-       "      <td>None</td>\n",
-       "      <td>NaN</td>\n",
-       "      <td>None</td>\n",
-       "      <td>0</td>\n",
->>>>>>> 75c09895
        "    </tr>\n",
        "    <tr>\n",
        "      <th>2</th>\n",
@@ -240,7 +193,6 @@
        "      <td>...</td>\n",
        "      <td>prebuilt-document</td>\n",
        "      <td>2023-12-11T11:43:23.509480</td>\n",
-<<<<<<< HEAD
        "      <td>2</td>\n",
        "      <td>en</td>\n",
        "      <td>Text</td>\n",
@@ -249,16 +201,6 @@
        "      <td>0.0</td>\n",
        "      <td>REPUBLIKA SHOIPERISE</td>\n",
        "      <td>2</td>\n",
-=======
-       "      <td>2731</td>\n",
-       "      <td>en</td>\n",
-       "      <td>TableCell</td>\n",
-       "      <td>1.0</td>\n",
-       "      <td>{{70.6392,596.3976},{244.548,596.3976},{244.54...</td>\n",
-       "      <td>83.0</td>\n",
-       "      <td>Modelling Scenario Considered Type of Instrument</td>\n",
-       "      <td>2731</td>\n",
->>>>>>> 75c09895
        "    </tr>\n",
        "    <tr>\n",
        "      <th>3</th>\n",
@@ -275,7 +217,6 @@
        "      <td>...</td>\n",
        "      <td>prebuilt-document</td>\n",
        "      <td>2023-12-11T11:43:23.509480</td>\n",
-<<<<<<< HEAD
        "      <td>3</td>\n",
        "      <td>en</td>\n",
        "      <td>Text</td>\n",
@@ -284,16 +225,6 @@
        "      <td>0.0</td>\n",
        "      <td>MINISTRIA E TURIZMIT DHE MJEDISIT</td>\n",
        "      <td>3</td>\n",
-=======
-       "      <td>1706</td>\n",
-       "      <td>en</td>\n",
-       "      <td>Text</td>\n",
-       "      <td>1.0</td>\n",
-       "      <td>{{69.3576,551.1744},{473.8104,551.1744},{473.8...</td>\n",
-       "      <td>58.0</td>\n",
-       "      <td>EE targets based on Article 3 of Directive 201...</td>\n",
-       "      <td>1706</td>\n",
->>>>>>> 75c09895
        "    </tr>\n",
        "    <tr>\n",
        "      <th>4</th>\n",
@@ -310,7 +241,6 @@
        "      <td>...</td>\n",
        "      <td>prebuilt-document</td>\n",
        "      <td>2023-12-11T11:43:23.509480</td>\n",
-<<<<<<< HEAD
        "      <td>4</td>\n",
        "      <td>en</td>\n",
        "      <td>Text</td>\n",
@@ -319,16 +249,6 @@
        "      <td>0.0</td>\n",
        "      <td>MINISTRIA E INFRASTRUKTURĒS DHE ENERGJISE</td>\n",
        "      <td>4</td>\n",
-=======
-       "      <td>1707</td>\n",
-       "      <td>en</td>\n",
-       "      <td>Text</td>\n",
-       "      <td>1.0</td>\n",
-       "      <td>{{69.71039999999999,570.1536},{524.5488,569.79...</td>\n",
-       "      <td>58.0</td>\n",
-       "      <td>· Energy savings goal referring to final energ...</td>\n",
-       "      <td>1707</td>\n",
->>>>>>> 75c09895
        "    </tr>\n",
        "  </tbody>\n",
        "</table>\n",
@@ -337,13 +257,8 @@
       ],
       "text/plain": [
        "                     document_id document_metadata.collection_summary  \\\n",
-<<<<<<< HEAD
        "0  CCLW.document.i00000002.n0000                                 None   \n",
        "1  CCLW.document.i00000002.n0000                                 None   \n",
-=======
-       "0  CCLW.document.i00001343.n0000                                 None   \n",
-       "1  CCLW.document.i00001343.n0000                                 None   \n",
->>>>>>> 75c09895
        "2  CCLW.document.i00000002.n0000                                 None   \n",
        "3  CCLW.document.i00000002.n0000                                 None   \n",
        "4  CCLW.document.i00000002.n0000                                 None   \n",
@@ -363,18 +278,12 @@
        "4        CCLW.corpus.i00000001.n0000                  Executive   \n",
        "\n",
        "                       document_metadata.description  \\\n",
-<<<<<<< HEAD
        "0  <p><span style=\"font-size: 10pt;font-family: A...   \n",
        "1  <p><span style=\"font-size: 10pt;font-family: A...   \n",
-=======
-       "0  <p>The national vision on combatting climate c...   \n",
-       "1  <p>The national vision on combatting climate c...   \n",
->>>>>>> 75c09895
        "2  <p><span style=\"font-size: 10pt;font-family: A...   \n",
        "3  <p><span style=\"font-size: 10pt;font-family: A...   \n",
        "4  <p><span style=\"font-size: 10pt;font-family: A...   \n",
        "\n",
-<<<<<<< HEAD
        "               document_metadata.document_title  \\\n",
        "0  National Energy and Climate Plan 2019 Draft    \n",
        "1  National Energy and Climate Plan 2019 Draft    \n",
@@ -407,52 +316,10 @@
        "0                  en           title                        1.0   \n",
        "1                  en            Text                        1.0   \n",
        "2                  en            Text                        1.0   \n",
-=======
-       "                    document_metadata.document_title  \\\n",
-       "0  National Strategy on Climate Change and Action...   \n",
-       "1  National Strategy on Climate Change and Action...   \n",
-       "2       National Energy and Climate Plan 2019 Draft    \n",
-       "3       National Energy and Climate Plan 2019 Draft    \n",
-       "4       National Energy and Climate Plan 2019 Draft    \n",
-       "\n",
-       "  document_metadata.family_import_id  \\\n",
-       "0        CCLW.family.i00001342.n0000   \n",
-       "1        CCLW.family.i00001342.n0000   \n",
-       "2        CCLW.family.i00000001.n0000   \n",
-       "3        CCLW.family.i00000001.n0000   \n",
-       "4        CCLW.family.i00000001.n0000   \n",
-       "\n",
-       "                       document_metadata.family_slug  ...  \\\n",
-       "0  national-strategy-on-climate-change-and-action...  ...   \n",
-       "1  national-strategy-on-climate-change-and-action...  ...   \n",
-       "2              national-energy-and-climate-plan_8a4f  ...   \n",
-       "3              national-energy-and-climate-plan_8a4f  ...   \n",
-       "4              national-energy-and-climate-plan_8a4f  ...   \n",
-       "\n",
-       "  pipeline_metadata.parser_metadata.azure_model_id  \\\n",
-       "0                                             None   \n",
-       "1                                             None   \n",
-       "2                                prebuilt-document   \n",
-       "3                                prebuilt-document   \n",
-       "4                                prebuilt-document   \n",
-       "\n",
-       "  pipeline_metadata.parser_metadata.parsing_date text_block.text_block_id  \\\n",
-       "0                                           None                     None   \n",
-       "1                                           None                     None   \n",
-       "2                     2023-12-11T11:43:23.509480                     2731   \n",
-       "3                     2023-12-11T11:43:23.509480                     1706   \n",
-       "4                     2023-12-11T11:43:23.509480                     1707   \n",
-       "\n",
-       "  text_block.language text_block.type text_block.type_confidence  \\\n",
-       "0                None            None                        NaN   \n",
-       "1                None            None                        NaN   \n",
-       "2                  en       TableCell                        1.0   \n",
->>>>>>> 75c09895
        "3                  en            Text                        1.0   \n",
        "4                  en            Text                        1.0   \n",
        "\n",
        "                                   text_block.coords text_block.page_number  \\\n",
-<<<<<<< HEAD
        "0  {{70.452,123.7392},{524.1816,123.7392},{524.18...                    0.0   \n",
        "1  {{69.7176,208.4256},{124.21440000000001,208.79...                    0.0   \n",
        "2  {{217.1952,685.1376},{286.1856,685.1376},{286....                    0.0   \n",
@@ -465,40 +332,18 @@
        "2                               REPUBLIKA SHOIPERISE                2  \n",
        "3                  MINISTRIA E TURIZMIT DHE MJEDISIT                3  \n",
        "4          MINISTRIA E INFRASTRUKTURĒS DHE ENERGJISE                4  \n",
-=======
-       "0                                               None                    NaN   \n",
-       "1                                               None                    NaN   \n",
-       "2  {{70.6392,596.3976},{244.548,596.3976},{244.54...                   83.0   \n",
-       "3  {{69.3576,551.1744},{473.8104,551.1744},{473.8...                   58.0   \n",
-       "4  {{69.71039999999999,570.1536},{524.5488,569.79...                   58.0   \n",
-       "\n",
-       "                                     text_block.text text_block.index  \n",
-       "0                                               None                0  \n",
-       "1                                               None                0  \n",
-       "2   Modelling Scenario Considered Type of Instrument             2731  \n",
-       "3  EE targets based on Article 3 of Directive 201...             1706  \n",
-       "4  · Energy savings goal referring to final energ...             1707  \n",
->>>>>>> 75c09895
        "\n",
        "[5 rows x 47 columns]"
       ]
      },
-<<<<<<< HEAD
      "execution_count": 2,
-=======
-     "execution_count": 16,
->>>>>>> 75c09895
      "metadata": {},
      "output_type": "execute_result"
     }
    ],
    "source": [
     "# Read the table\n",
-<<<<<<< HEAD
     "df = pd.read_sql(\"SELECT * FROM climate_policy_radar\", engine)\n",
-=======
-    "df = pd.read_sql('SELECT * FROM climate_policy_radar WHERE \"document_metadata.geographies\" ~ \\'ALB\\';', engine)\n",
->>>>>>> 75c09895
     "df.head()"
    ]
   },
@@ -516,24 +361,8 @@
   },
   {
    "cell_type": "code",
-<<<<<<< HEAD
    "execution_count": null,
    "id": "cced8676",
-=======
-   "execution_count": 3,
-   "id": "9df15eab",
-   "metadata": {},
-   "outputs": [],
-   "source": [
-    "EMBEDDING_MODEL_LOCAL_DIR = os.getenv('EMBEDDING_MODEL_LOCAL_DIR')\n",
-    "EMBEDDING_MODEL = os.getenv(\"EMBEDDING_MODEL\")"
-   ]
-  },
-  {
-   "cell_type": "code",
-   "execution_count": 4,
-   "id": "c822ad13",
->>>>>>> 75c09895
    "metadata": {},
    "outputs": [
     {
@@ -542,50 +371,21 @@
      "text": [
       "/Users/jessiefung/Desktop/DS205/group-6-final-project/.venv/lib/python3.12/site-packages/transformers/models/auto/tokenization_auto.py:898: FutureWarning: The `use_auth_token` argument is deprecated and will be removed in v5 of Transformers. Please use `token` instead.\n",
       "  warnings.warn(\n",
-<<<<<<< HEAD
       "/Users/arielliu/group-6-final-project/project-env/lib/python3.12/site-packages/transformers/models/auto/auto_factory.py:469: FutureWarning: The `use_auth_token` argument is deprecated and will be removed in v5 of Transformers. Please use `token` instead.\n",
       "  warnings.warn(\n",
       "Some weights of RobertaModel were not initialized from the model checkpoint at climatebert/distilroberta-base-climate-f and are newly initialized: ['roberta.pooler.dense.bias', 'roberta.pooler.dense.weight']\n",
       "You should probably TRAIN this model on a down-stream task to be able to use it for predictions and inference.\n"
      ]
     },
-=======
-      "/Users/jessiefung/Desktop/DS205/group-6-final-project/.venv/lib/python3.12/site-packages/transformers/models/auto/auto_factory.py:476: FutureWarning: The `use_auth_token` argument is deprecated and will be removed in v5 of Transformers. Please use `token` instead.\n",
-      "  warnings.warn(\n"
+    {
+     "name": "stdout",
+     "output_type": "stream",
+     "text": [
+      "ClimateBERT model and tokenizer downloaded and saved to local_model/climatebert/distilroberta-base-climate-f\n"
      ]
     }
    ],
    "source": [
-    "# Download\n",
-    "tokenizer = AutoTokenizer.from_pretrained(EMBEDDING_MODEL, use_auth_token=False)\n",
-    "model = AutoModelForMaskedLM.from_pretrained(EMBEDDING_MODEL, use_auth_token=False)\n",
-    "\n",
-    "# Save it to a  local_models folder\n",
-    "tokenizer.save_pretrained(EMBEDDING_MODEL_LOCAL_DIR)\n",
-    "model.save_pretrained(EMBEDDING_MODEL_LOCAL_DIR)"
-   ]
-  },
-  {
-   "cell_type": "code",
-   "execution_count": 5,
-   "id": "7653dd76",
-   "metadata": {},
-   "outputs": [
->>>>>>> 75c09895
-    {
-     "name": "stdout",
-     "output_type": "stream",
-     "text": [
-<<<<<<< HEAD
-      "ClimateBERT model and tokenizer downloaded and saved to local_model/climatebert/distilroberta-base-climate-f\n"
-=======
-      "Some weights of RobertaModel were not initialized from the model checkpoint at local_model/climatebert/distilroberta-base-climate-f and are newly initialized: ['pooler.dense.bias', 'pooler.dense.weight']\n",
-      "You should probably TRAIN this model on a down-stream task to be able to use it for predictions and inference.\n"
->>>>>>> 75c09895
-     ]
-    }
-   ],
-   "source": [
     "# Download and the ClimateBERT model\n",
     "download_climatebert_model()\n",
     "\n",
@@ -605,13 +405,8 @@
   },
   {
    "cell_type": "code",
-<<<<<<< HEAD
    "execution_count": null,
    "id": "da1fbffb",
-=======
-   "execution_count": 7,
-   "id": "9d5d2253",
->>>>>>> 75c09895
    "metadata": {},
    "outputs": [
     {
@@ -619,13 +414,7 @@
      "output_type": "stream",
      "text": [
       "🔄 Loading pretrained Word2Vec model: word2vec-google-news-300\n",
-<<<<<<< HEAD
       "✅ Model loaded!\n"
-=======
-      "[==================================================] 100.0% 1662.8/1662.8MB downloaded\n",
-      "✅ Model loaded!\n",
-      "[('climate_change', 0.6569506525993347), ('Climate', 0.6230838298797607), ('climates', 0.6195024847984314), ('global_warming', 0.6047458648681641), ('environment', 0.6009921431541443), ('climatic', 0.5555011630058289), ('climatic_conditions', 0.5207005143165588), ('ambassador_Brice_Lalonde', 0.5172268152236938), ('Global_warming', 0.5048916339874268), ('Climate_Change', 0.4955976903438568)]\n"
->>>>>>> 75c09895
      ]
     }
    ],
@@ -644,11 +433,7 @@
   },
   {
    "cell_type": "code",
-<<<<<<< HEAD
    "execution_count": 7,
-=======
-   "execution_count": 8,
->>>>>>> 75c09895
    "id": "ce9741de",
    "metadata": {},
    "outputs": [
@@ -657,7 +442,6 @@
      "output_type": "stream",
      "text": [
       "❌ Top OOV words not in Word2Vec:\n",
-<<<<<<< HEAD
       "of: 3358\n",
       "and: 2563\n",
       "to: 1564\n",
@@ -708,58 +492,6 @@
       "ebrd: 8\n",
       "kfw: 8\n",
       "mte: 8\n"
-=======
-      "of: 5249\n",
-      "and: 3486\n",
-      "to: 1875\n",
-      "nº: 310\n",
-      "ambiental: 251\n",
-      "artigo: 245\n",
-      "anp: 185\n",
-      "meio: 184\n",
-      "parágrafo: 157\n",
-      "emissões: 152\n",
-      "albania: 142\n",
-      "desenvolvimento: 142\n",
-      "resolução: 136\n",
-      "ações: 130\n",
-      "áreas: 124\n",
-      "anexo: 119\n",
-      "desta: 118\n",
-      "informações: 113\n",
-      "às: 110\n",
-      "convenção: 110\n",
-      "conama: 110\n",
-      "quilombola: 108\n",
-      "decreto: 102\n",
-      "suas: 101\n",
-      "redução: 98\n",
-      "proteção: 96\n",
-      "trata: 96\n",
-      "quilombolas: 92\n",
-      "órgãos: 91\n",
-      "são: 90\n",
-      "órgão: 89\n",
-      "devem: 88\n",
-      "aviação: 88\n",
-      "seguintes: 87\n",
-      "gestão: 86\n",
-      "capítulo: 85\n",
-      "produção: 84\n",
-      "ibama: 84\n",
-      "educação: 83\n",
-      "atividades: 83\n",
-      "mudança: 80\n",
-      "espécies: 80\n",
-      "serão: 78\n",
-      "inciso: 76\n",
-      "promover: 74\n",
-      "disposto: 74\n",
-      "execução: 72\n",
-      "direito: 72\n",
-      "conferência: 71\n",
-      "efeito: 70\n"
->>>>>>> 75c09895
      ]
     }
    ],
@@ -803,11 +535,7 @@
   },
   {
    "cell_type": "code",
-<<<<<<< HEAD
    "execution_count": 8,
-=======
-   "execution_count": 9,
->>>>>>> 75c09895
    "id": "2b7987f9",
    "metadata": {},
    "outputs": [],
@@ -830,11 +558,7 @@
   },
   {
    "cell_type": "code",
-<<<<<<< HEAD
    "execution_count": 4,
-=======
-   "execution_count": 10,
->>>>>>> 75c09895
    "id": "e2c97d30",
    "metadata": {},
    "outputs": [
@@ -876,55 +600,6 @@
   },
   {
    "cell_type": "markdown",
-<<<<<<< HEAD
-=======
-   "id": "479c8220",
-   "metadata": {},
-   "source": [
-    "Check exisiting documents' country so when they are embedded and they are grouped together and uploaded to the table."
-   ]
-  },
-  {
-   "cell_type": "code",
-   "execution_count": 11,
-   "id": "9864b64f",
-   "metadata": {},
-   "outputs": [
-    {
-     "name": "stdout",
-     "output_type": "stream",
-     "text": [
-      "    document_metadata.geographies\n",
-      "0                           {ALB}\n",
-      "1                           {AND}\n",
-      "2                           {ARE}\n",
-      "3                           {ARG}\n",
-      "4                           {AUS}\n",
-      "..                            ...\n",
-      "108                         {VNM}\n",
-      "109                         {XKX}\n",
-      "110                         {ZAF}\n",
-      "111                         {ZMB}\n",
-      "112                         {ZWE}\n",
-      "\n",
-      "[113 rows x 1 columns]\n"
-     ]
-    }
-   ],
-   "source": [
-    "query = \"\"\"\n",
-    "SELECT DISTINCT \"document_metadata.geographies\"\n",
-    "FROM climate_policy_radar\n",
-    "WHERE \"document_metadata.geographies\" IS NOT NULL;\n",
-    "\"\"\"\n",
-    "\n",
-    "geos = pd.read_sql(query, engine)\n",
-    "print(geos)\n"
-   ]
-  },
-  {
-   "cell_type": "markdown",
->>>>>>> 75c09895
    "id": "014f8ea8",
    "metadata": {},
    "source": [
@@ -945,11 +620,7 @@
   },
   {
    "cell_type": "code",
-<<<<<<< HEAD
    "execution_count": 5,
-=======
-   "execution_count": 17,
->>>>>>> 75c09895
    "id": "f9f7c58e",
    "metadata": {},
    "outputs": [
@@ -957,32 +628,18 @@
      "name": "stderr",
      "output_type": "stream",
      "text": [
-<<<<<<< HEAD
       "Special tokens have been added in the vocabulary, make sure the associated word embeddings are fine-tuned or trained.\n"
-=======
-      "Some weights of RobertaModel were not initialized from the model checkpoint at local_model/climatebert/distilroberta-base-climate-f and are newly initialized: ['pooler.dense.bias', 'pooler.dense.weight']\n",
-      "You should probably TRAIN this model on a down-stream task to be able to use it for predictions and inference.\n",
-      "Python(74729) MallocStackLogging: can't turn off malloc stack logging because it was not enabled.\n"
->>>>>>> 75c09895
      ]
     },
     {
      "data": {
       "application/vnd.jupyter.widget-view+json": {
-<<<<<<< HEAD
        "model_id": "f8a06ac8c62f4e99a493ad90f8b31ced",
-=======
-       "model_id": "9cebe093e03c4eaab13ec79e805402d2",
->>>>>>> 75c09895
        "version_major": 2,
        "version_minor": 0
       },
       "text/plain": [
-<<<<<<< HEAD
        "Filtering by country:   0%|          | 0/18 [00:00<?, ?it/s]"
-=======
-       "Filtering by country:   0%|          | 0/1 [00:00<?, ?it/s]"
->>>>>>> 75c09895
       ]
      },
      "metadata": {},
@@ -991,20 +648,12 @@
     {
      "data": {
       "application/vnd.jupyter.widget-view+json": {
-<<<<<<< HEAD
        "model_id": "e078337576844ef88853ad62f3526f6d",
-=======
-       "model_id": "083f16b8678242a69925a9073ad60067",
->>>>>>> 75c09895
        "version_major": 2,
        "version_minor": 0
       },
       "text/plain": [
-<<<<<<< HEAD
        "Processing all countries:   0%|          | 0/18 [00:00<?, ?it/s]"
-=======
-       "Processing all countries:   0%|          | 0/1 [00:00<?, ?it/s]"
->>>>>>> 75c09895
       ]
      },
      "metadata": {},
@@ -1013,11 +662,7 @@
     {
      "data": {
       "application/vnd.jupyter.widget-view+json": {
-<<<<<<< HEAD
        "model_id": "95cf3d087e4545c7bd01077812a058f2",
-=======
-       "model_id": "fa350ca73cb74c7db539871c9e60ae4f",
->>>>>>> 75c09895
        "version_major": 2,
        "version_minor": 0
       },
@@ -1031,27 +676,18 @@
     {
      "data": {
       "application/vnd.jupyter.widget-view+json": {
-<<<<<<< HEAD
        "model_id": "8730a6ce76e74bcca8b02a345225ab5e",
-=======
-       "model_id": "a46bc5603f10447b87530b3fbfce858d",
->>>>>>> 75c09895
        "version_major": 2,
        "version_minor": 0
       },
       "text/plain": [
-<<<<<<< HEAD
        "  0%|          | 0/10000 [00:00<?, ?it/s]"
-=======
-       "  0%|          | 0/9998 [00:00<?, ?it/s]"
->>>>>>> 75c09895
       ]
      },
      "metadata": {},
      "output_type": "display_data"
     },
     {
-<<<<<<< HEAD
      "ename": "KeyboardInterrupt",
      "evalue": "",
      "output_type": "error",
@@ -1088,69 +724,6 @@
       "\u001b[36mFile \u001b[39m\u001b[32m~/group-6-final-project/project-env/lib/python3.12/site-packages/torch/nn/modules/module.py:1520\u001b[39m, in \u001b[36mModule._call_impl\u001b[39m\u001b[34m(self, *args, **kwargs)\u001b[39m\n\u001b[32m   1515\u001b[39m \u001b[38;5;66;03m# If we don't have any hooks, we want to skip the rest of the logic in\u001b[39;00m\n\u001b[32m   1516\u001b[39m \u001b[38;5;66;03m# this function, and just call forward.\u001b[39;00m\n\u001b[32m   1517\u001b[39m \u001b[38;5;28;01mif\u001b[39;00m \u001b[38;5;129;01mnot\u001b[39;00m (\u001b[38;5;28mself\u001b[39m._backward_hooks \u001b[38;5;129;01mor\u001b[39;00m \u001b[38;5;28mself\u001b[39m._backward_pre_hooks \u001b[38;5;129;01mor\u001b[39;00m \u001b[38;5;28mself\u001b[39m._forward_hooks \u001b[38;5;129;01mor\u001b[39;00m \u001b[38;5;28mself\u001b[39m._forward_pre_hooks\n\u001b[32m   1518\u001b[39m         \u001b[38;5;129;01mor\u001b[39;00m _global_backward_pre_hooks \u001b[38;5;129;01mor\u001b[39;00m _global_backward_hooks\n\u001b[32m   1519\u001b[39m         \u001b[38;5;129;01mor\u001b[39;00m _global_forward_hooks \u001b[38;5;129;01mor\u001b[39;00m _global_forward_pre_hooks):\n\u001b[32m-> \u001b[39m\u001b[32m1520\u001b[39m     \u001b[38;5;28;01mreturn\u001b[39;00m \u001b[43mforward_call\u001b[49m\u001b[43m(\u001b[49m\u001b[43m*\u001b[49m\u001b[43margs\u001b[49m\u001b[43m,\u001b[49m\u001b[43m \u001b[49m\u001b[43m*\u001b[49m\u001b[43m*\u001b[49m\u001b[43mkwargs\u001b[49m\u001b[43m)\u001b[49m\n\u001b[32m   1522\u001b[39m \u001b[38;5;28;01mtry\u001b[39;00m:\n\u001b[32m   1523\u001b[39m     result = \u001b[38;5;28;01mNone\u001b[39;00m\n",
       "\u001b[36mFile \u001b[39m\u001b[32m~/group-6-final-project/project-env/lib/python3.12/site-packages/torch/nn/modules/linear.py:116\u001b[39m, in \u001b[36mLinear.forward\u001b[39m\u001b[34m(self, input)\u001b[39m\n\u001b[32m    115\u001b[39m \u001b[38;5;28;01mdef\u001b[39;00m\u001b[38;5;250m \u001b[39m\u001b[34mforward\u001b[39m(\u001b[38;5;28mself\u001b[39m, \u001b[38;5;28minput\u001b[39m: Tensor) -> Tensor:\n\u001b[32m--> \u001b[39m\u001b[32m116\u001b[39m     \u001b[38;5;28;01mreturn\u001b[39;00m \u001b[43mF\u001b[49m\u001b[43m.\u001b[49m\u001b[43mlinear\u001b[49m\u001b[43m(\u001b[49m\u001b[38;5;28;43minput\u001b[39;49m\u001b[43m,\u001b[49m\u001b[43m \u001b[49m\u001b[38;5;28;43mself\u001b[39;49m\u001b[43m.\u001b[49m\u001b[43mweight\u001b[49m\u001b[43m,\u001b[49m\u001b[43m \u001b[49m\u001b[38;5;28;43mself\u001b[39;49m\u001b[43m.\u001b[49m\u001b[43mbias\u001b[49m\u001b[43m)\u001b[49m\n",
       "\u001b[31mKeyboardInterrupt\u001b[39m: "
-=======
-     "data": {
-      "application/vnd.jupyter.widget-view+json": {
-       "model_id": "7b39f67987574bd2b524c43f1ebc7fe0",
-       "version_major": 2,
-       "version_minor": 0
-      },
-      "text/plain": [
-       "  0%|          | 0/9998 [00:00<?, ?it/s]"
-      ]
-     },
-     "metadata": {},
-     "output_type": "display_data"
-    },
-    {
-     "data": {
-      "application/vnd.jupyter.widget-view+json": {
-       "model_id": "a92c3e2acf3d46d3a1108d4072294ea1",
-       "version_major": 2,
-       "version_minor": 0
-      },
-      "text/plain": [
-       "  0%|          | 0/6038 [00:00<?, ?it/s]"
-      ]
-     },
-     "metadata": {},
-     "output_type": "display_data"
-    },
-    {
-     "data": {
-      "application/vnd.jupyter.widget-view+json": {
-       "model_id": "8929b26aadf34bb8809871ff7c7ec629",
-       "version_major": 2,
-       "version_minor": 0
-      },
-      "text/plain": [
-       "  0%|          | 0/6038 [00:00<?, ?it/s]"
-      ]
-     },
-     "metadata": {},
-     "output_type": "display_data"
-    },
-    {
-     "data": {
-      "application/vnd.jupyter.widget-view+json": {
-       "model_id": "f7a9143040a04b9bbf18130d8c2d07df",
-       "version_major": 2,
-       "version_minor": 0
-      },
-      "text/plain": [
-       "Uploading ALB:   0%|          | 0/16036 [00:00<?, ?it/s]"
-      ]
-     },
-     "metadata": {},
-     "output_type": "display_data"
-    },
-    {
-     "name": "stdout",
-     "output_type": "stream",
-     "text": [
-      "\n",
-      "✅ All ClimateBERT and Word2Vec embeddings uploaded directly.\n"
->>>>>>> 75c09895
      ]
     }
    ],
@@ -1163,11 +736,7 @@
  ],
  "metadata": {
   "kernelspec": {
-<<<<<<< HEAD
    "display_name": "project-env",
-=======
-   "display_name": ".venv",
->>>>>>> 75c09895
    "language": "python",
    "name": "python3"
   },
@@ -1181,11 +750,7 @@
    "name": "python",
    "nbconvert_exporter": "python",
    "pygments_lexer": "ipython3",
-<<<<<<< HEAD
    "version": "3.12.4"
-=======
-   "version": "3.12.0"
->>>>>>> 75c09895
   }
  },
  "nbformat": 4,
